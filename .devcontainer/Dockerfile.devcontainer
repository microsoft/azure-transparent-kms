# Base container image which is built nightly
# Used as a starting point to make building other containers fast

<<<<<<< HEAD
ARG BASE_CCF_IMAGE=ccf-5.0.4
=======
ARG BASE_CCF_IMAGE=ghcr.io/microsoft/ccf/app/dev/virtual:ccf-5.0.4
>>>>>>> df08ca39
ARG ENVIRONMENT=devcontainer

# ignore this hadolint error as BASE_IMAGE contains an image tag
# hadolint ignore=DL3006
<<<<<<< HEAD
FROM ghcr.io/microsoft/ccf/app/dev/virtual:${BASE_CCF_IMAGE} AS base
=======
FROM ${BASE_CCF_IMAGE} as base
>>>>>>> df08ca39

ENV NVM_DIR /root/.nvm
ENV TINKEY_VERSION=tinkey-1.10.1
COPY .devcontainer/install_packages.sh .devcontainer/install_nodejs.sh .devcontainer/setup_tinkey.sh /src/

# "Install necessary packages."
RUN /src/install_packages.sh
RUN /src/install_nodejs.sh
RUN /src/setup_tinkey.sh
# "All necessary packages and tinkey setup completed."<|MERGE_RESOLUTION|>--- conflicted
+++ resolved
@@ -1,20 +1,12 @@
 # Base container image which is built nightly
 # Used as a starting point to make building other containers fast
 
-<<<<<<< HEAD
-ARG BASE_CCF_IMAGE=ccf-5.0.4
-=======
 ARG BASE_CCF_IMAGE=ghcr.io/microsoft/ccf/app/dev/virtual:ccf-5.0.4
->>>>>>> df08ca39
 ARG ENVIRONMENT=devcontainer
 
 # ignore this hadolint error as BASE_IMAGE contains an image tag
 # hadolint ignore=DL3006
-<<<<<<< HEAD
-FROM ghcr.io/microsoft/ccf/app/dev/virtual:${BASE_CCF_IMAGE} AS base
-=======
 FROM ${BASE_CCF_IMAGE} as base
->>>>>>> df08ca39
 
 ENV NVM_DIR /root/.nvm
 ENV TINKEY_VERSION=tinkey-1.10.1
