--- conflicted
+++ resolved
@@ -8,7 +8,6 @@
 # hadolint ignore=DL3006
 FROM mcr.microsoft.com/ccf/app/dev:${BASE_CCF_IMAGE} as base
 
-<<<<<<< HEAD
 # Custom Deps
 RUN apt-get update && apt-get install -y \
     python3-pip \
@@ -30,11 +29,8 @@
     && apt-get -y clean
 
 # Install NPM
-=======
->>>>>>> 1a03cfda
 ENV NVM_DIR /root/.nvm
 ENV TINKEY_VERSION=tinkey-1.10.1
-<<<<<<< HEAD
 RUN curl -O https://storage.googleapis.com/tinkey/$TINKEY_VERSION.tar.gz
 RUN tar -xzvf $TINKEY_VERSION.tar.gz
 RUN cp tinkey /usr/bin/
@@ -48,10 +44,6 @@
 #FROM base as ci
 #RUN pip install -U -r ./requirements.txt
 
-=======
-COPY .devcontainer/install_packages.sh .devcontainer/install_nodejs.sh .devcontainer/setup_tinkey.sh /src/
->>>>>>> 1a03cfda
-
 RUN /src/install_packages.sh
 RUN /src/install_nodejs.sh
 RUN /src/setup_tinkey.sh