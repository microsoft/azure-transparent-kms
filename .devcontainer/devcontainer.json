--- conflicted
+++ resolved
@@ -4,10 +4,6 @@
     "dockerfile": "Dockerfile.devcontainer",
     "context": ".."
   },
-<<<<<<< HEAD
-=======
-  "postCreateCommand": "cd /workspaces/azure-privacy-sandbox-kms && scripts/set_python_env.sh && npm i && make build",
->>>>>>> 4754907e
   "features": {
     "ghcr.io/devcontainers/features/docker-in-docker:2": {
       "version": "latest",
@@ -30,10 +26,6 @@
     "settings": {
       "editor.defaultFormatter": "ms-python.black-formatter"
     }
-<<<<<<< HEAD
   },
-  "postCreateCommand": "cd /workspaces/azure-privacy-sandbox-kms && npm i && make build && pip install -r requirements.txt && pre-commit install || true"
-=======
-  }
->>>>>>> 4754907e
+  "postCreateCommand": "cd /workspaces/azure-privacy-sandbox-kms && scripts/set_python_env.sh && npm i && make build && pip install -r requirements.txt && pre-commit install || true"
 }