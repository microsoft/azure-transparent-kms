--- conflicted
+++ resolved
@@ -200,10 +200,6 @@
 	RELEASE_POLICY_PROPOSAL=$(release-policy-proposal) \
 		./scripts/release-policy-set.sh
 
-<<<<<<< HEAD
-test-system-ai:
-	@pytest -s test/inference-system-test/$(filter-out $@,$(MAKECMDGOALS))
-=======
 settings-policy-set:
 	@WORKSPACE=${KMS_WORKSPACE} \
 	KMS_URL=${KMS_URL} \
@@ -213,9 +209,8 @@
 test-unit:
 	npm run test
 
-test-system:
-	@pytest -s test/system-test/$(filter-out $@,$(MAKECMDGOALS))
->>>>>>> 4b06d273
+test-system-inference:
+	@pytest -s test/inference-system-test/$(filter-out $@,$(MAKECMDGOALS))
 
 # Keep this at the bottom.
 clean: ## 🧹 Clean the working folders created during build/demo
