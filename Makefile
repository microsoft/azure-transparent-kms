--- conflicted
+++ resolved
@@ -123,20 +123,13 @@
 	@echo -e "\e[34m$@\e[0m" || true
 	$(call check_defined, KMS_URL)
 	$(call check_defined, KEYS_DIR)
-<<<<<<< HEAD
-=======
 	# Copy the files to the KEYS_DIR to construct the full constitution
->>>>>>> 9cc2d16c
 	if [ "${KMS_WORKSPACE}/sandbox_common" != "${KEYS_DIR}" ]; then \
 		echo "Copying files for constitution"; \
 		@sleep 5; \
 		cp -r ${KMS_WORKSPACE}/sandbox_common/*.js ${KEYS_DIR}; \
 	fi
-<<<<<<< HEAD
-	@CCF_PLATFORM=${CCF_PLATFORM} ./scripts/submit_constitution.sh --network-url "${KMS_URL}" --certificate-dir "${KEYS_DIR}" --custom-constitution ./governance/constitution/kms_actions_maa.js --member-count ${MEMBER_COUNT}
-=======
 	@CCF_PLATFORM=${CCF_PLATFORM} ./scripts/submit_constitution.sh --network-url "${KMS_URL}" --certificate-dir "${KEYS_DIR}" --custom-constitution ./governance/constitution/kms_actions.js --member-count ${MEMBER_COUNT}
->>>>>>> 9cc2d16c
 
 get-service-cert: # Get the mCCF service cert
 	@echo -e "\e[34m$@\e[0m" || true
