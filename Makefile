SHELL := /bin/bash
CCF_NAME := "acceu-bingads-500dev10"
PYTHON_VENV := .venv_ccf_sandbox
WORKSPACE ?= ${PWD}/workspace
KMS_URL ?= https://127.0.0.1:8000
<<<<<<< HEAD
KEYS_DIR ?= ${WORKSPACE}/sandbox_common
RUN_BACK ?= false
=======
KEYS_DIR ?= ${CCF_WORKSPACE}/workspace/sandbox_common
CCF_PLATFORM ?= virtual
>>>>>>> 51bf274e

ifeq ($(INSTALL),local)
    CCFSB=../../CCF/tests/sandbox
else
    CCFSB=/opt/ccf_${CCF_PLATFORM}/bin
endif

.PHONY: help
.DEFAULT_GOAL := help

help: ## 💬 This help message :)
	@grep -E '[a-zA-Z_-]+:.*?## .*$$' $(firstword $(MAKEFILE_LIST)) | awk 'BEGIN {FS = ":.*?## "}; {printf "\033[36m%-22s\033[0m %s\n", $$1, $$2}'

build: ## 🔨 Build the Application
	@echo -e "\e[34m$@\e[0m" || true; 
	./scripts/set_python_env.sh
	npm run build

setup: ## Setup proposals and generate an initial key
	@echo -e "\e[34m$@\e[0m" || true
	./scripts/kms_setup.sh --network-url "${KMS_URL}"  --certificate_dir "${KEYS_DIR}"

stop-host:  ## 🏃 Stop the host
	@echo -e "\e[34m$@\e[0m" || true
	sudo lsof -t -i :8000 | xargs -r sudo kill -9

stop-idp:  ## 🏃 Stop the idp
	@echo -e "\e[34m$@\e[0m" || true
	sudo lsof -t -i :3000 | xargs -r sudo kill -9
	
stop-all: stop-host stop-idp # Stop all services
	@echo -e "\e[34m$@\e[0m" || true
	
# idp commands to issue JWT
start-idp:  ## 🏃 Start the idp for testing jwt
	@echo -e "\e[34m$@\e[0m" || true
	cd test/utils/jwt && nohup npm run start  &

# Start hosting the application using `sandbox.sh` and enable custom JWT authentication
start-host: stop-host build  ## 🏃 Start the CCF network using Sandbox.sh
	@echo -e "\e[34m$@\e[0m" || true
	$(CCFSB)/sandbox.sh --js-app-bundle ./dist/ --initial-member-count 3 --initial-user-count 1 --constitution ./governance/constitution/kms_actions.js  -v $(extra_args)

start-host-idp: stop-idp start-idp build ## 🏃 Start the CCF network && idp using Sandbox.sh
	@echo -e "\e[34m$@\e[0m" || true
<<<<<<< HEAD
	@echo "Executing: $(COMMAND)"
	if [ "$(RUN_BACK)" = "true" ]; then \
		 env -i PATH=${PATH} WORKSPACE=${WORKSPACE} $(CCFSB)/sandbox.sh --js-app-bundle ./dist/ --initial-member-count 3 --initial-user-count 1 --constitution ./governance/constitution/kms_actions.js --jwt-issuer ${WORKSPACE}/proposals/set_jwt_issuer_test_sandbox.json  -v $(extra_args) & \
	else \
		 env -i PATH=${PATH} WORKSPACE=${WORKSPACE} $(CCFSB)/sandbox.sh --js-app-bundle ./dist/ --initial-member-count 3 --initial-user-count 1 --constitution ./governance/constitution/kms_actions.js --jwt-issuer ${WORKSPACE}/proposals/set_jwt_issuer_test_sandbox.json  -v $(extra_args); \
	fi

demo: build ## 🎬 Demo the KMS Application in the Sandbox
	@echo -e "\e[34m$@\e[0m" || true
	@. ./scripts/test_sandbox.sh --nodeAddress 127.0.0.1:8000 --certificate_dir ${WORKSPACE}/sandbox_common --constitution ./governance/constitution/kms_actions.js
=======
	WORKSPACE=${CCF_WORKSPACE}/workspace; \
	export WORKSPACE; \
	CCF_PLATFORM=${CCF_PLATFORM} ./scripts/kms_create_key.sh --network-url "${KMS_URL}"  --certificate_dir "${KEYS_DIR}"
		
demo: build ## 🎬 Demo the KMS Application in the Sandbox
	@echo -e "\e[34m$@\e[0m" || true
	@CCF_PLATFORM=${CCF_PLATFORM} ./scripts/test_sandbox.sh --nodeAddress 127.0.0.1:8000 --certificate_dir ${CCF_WORKSPACE}/workspace/sandbox_common --constitution ./governance/constitution/kms_actions.js
>>>>>>> 51bf274e

# Propose a new key release policy
propose-add-key-release-policy: ## 🚀 Deploy the add claim key release policy to the sandbox or mCCF
	@echo -e "\e[34m$@\e[0m" || true
	@CCF_PLATFORM=${CCF_PLATFORM} ./scripts/submit_proposal.sh --network-url "${KMS_URL}" --proposal-file ./governance/policies/key-release-policy-add.json --certificate_dir "${KEYS_DIR}" --member-count 2

propose-rm-key-release-policy: ## 🚀 Deploy the remove claim key release policy to the sandbox or mCCF
	@echo -e "\e[34m$@\e[0m" || true
	$(call check_defined, KMS_URL)
	@CCF_PLATFORM=${CCF_PLATFORM} ./scripts/submit_proposal.sh --network-url "${KMS_URL}" --proposal-file ./governance/policies/key-release-policy-remove.json --certificate_dir "${KEYS_DIR}"

# Propose a new idp
propose-idp: ## 🚀 Propose the sample idp
	@echo -e "\e[34m$@\e[0m" || true
	@. ./scripts/submit_proposal.sh --network-url "${KMS_URL}" --proposal-file ${WORKSPACE}/proposals/set_jwt_issuer_test_proposal.json --certificate_dir "${KEYS_DIR}" --member-count 2


# The following are here in case you forget to change directory!
deploy: build ## 🚀 Deploy Managed CCF or local
	@echo -e "\e[34m$@\e[0m" || true
	@CCF_PLATFORM=${CCF_PLATFORM} ./scripts/deploy.sh --network-url "${KMS_URL}"  --certificate_dir "${KEYS_DIR}"

lint: ## 🔍 Lint the code base (but don't fix)
	@echo -e "\e[34m$@\e[0m" || true
	@CCF_PLATFORM=${CCF_PLATFORM} ./scripts/lint.sh
	
# Keep this at the bottom.
clean: ## 🧹 Clean the working folders created during build/demo
	@rm -rf .venv_ccf_sandbox
	@rm -rf ${WORKSPACE}
	@rm -rf dist<|MERGE_RESOLUTION|>--- conflicted
+++ resolved
@@ -3,13 +3,9 @@
 PYTHON_VENV := .venv_ccf_sandbox
 WORKSPACE ?= ${PWD}/workspace
 KMS_URL ?= https://127.0.0.1:8000
-<<<<<<< HEAD
 KEYS_DIR ?= ${WORKSPACE}/sandbox_common
 RUN_BACK ?= false
-=======
-KEYS_DIR ?= ${CCF_WORKSPACE}/workspace/sandbox_common
 CCF_PLATFORM ?= virtual
->>>>>>> 51bf274e
 
 ifeq ($(INSTALL),local)
     CCFSB=../../CCF/tests/sandbox
@@ -30,7 +26,7 @@
 
 setup: ## Setup proposals and generate an initial key
 	@echo -e "\e[34m$@\e[0m" || true
-	./scripts/kms_setup.sh --network-url "${KMS_URL}"  --certificate_dir "${KEYS_DIR}"
+	CCF_PLATFORM=${CCF_PLATFORM} ./scripts/kms_setup.sh --network-url "${KMS_URL}"  --certificate_dir "${KEYS_DIR}"
 
 stop-host:  ## 🏃 Stop the host
 	@echo -e "\e[34m$@\e[0m" || true
@@ -55,7 +51,6 @@
 
 start-host-idp: stop-idp start-idp build ## 🏃 Start the CCF network && idp using Sandbox.sh
 	@echo -e "\e[34m$@\e[0m" || true
-<<<<<<< HEAD
 	@echo "Executing: $(COMMAND)"
 	if [ "$(RUN_BACK)" = "true" ]; then \
 		 env -i PATH=${PATH} WORKSPACE=${WORKSPACE} $(CCFSB)/sandbox.sh --js-app-bundle ./dist/ --initial-member-count 3 --initial-user-count 1 --constitution ./governance/constitution/kms_actions.js --jwt-issuer ${WORKSPACE}/proposals/set_jwt_issuer_test_sandbox.json  -v $(extra_args) & \
@@ -65,16 +60,7 @@
 
 demo: build ## 🎬 Demo the KMS Application in the Sandbox
 	@echo -e "\e[34m$@\e[0m" || true
-	@. ./scripts/test_sandbox.sh --nodeAddress 127.0.0.1:8000 --certificate_dir ${WORKSPACE}/sandbox_common --constitution ./governance/constitution/kms_actions.js
-=======
-	WORKSPACE=${CCF_WORKSPACE}/workspace; \
-	export WORKSPACE; \
-	CCF_PLATFORM=${CCF_PLATFORM} ./scripts/kms_create_key.sh --network-url "${KMS_URL}"  --certificate_dir "${KEYS_DIR}"
-		
-demo: build ## 🎬 Demo the KMS Application in the Sandbox
-	@echo -e "\e[34m$@\e[0m" || true
-	@CCF_PLATFORM=${CCF_PLATFORM} ./scripts/test_sandbox.sh --nodeAddress 127.0.0.1:8000 --certificate_dir ${CCF_WORKSPACE}/workspace/sandbox_common --constitution ./governance/constitution/kms_actions.js
->>>>>>> 51bf274e
+	@. CCF_PLATFORM=${CCF_PLATFORM} ./scripts/test_sandbox.sh --nodeAddress 127.0.0.1:8000 --certificate_dir ${WORKSPACE}/sandbox_common --constitution ./governance/constitution/kms_actions.js
 
 # Propose a new key release policy
 propose-add-key-release-policy: ## 🚀 Deploy the add claim key release policy to the sandbox or mCCF
@@ -89,7 +75,7 @@
 # Propose a new idp
 propose-idp: ## 🚀 Propose the sample idp
 	@echo -e "\e[34m$@\e[0m" || true
-	@. ./scripts/submit_proposal.sh --network-url "${KMS_URL}" --proposal-file ${WORKSPACE}/proposals/set_jwt_issuer_test_proposal.json --certificate_dir "${KEYS_DIR}" --member-count 2
+	@. CCF_PLATFORM=${CCF_PLATFORM} ./scripts/submit_proposal.sh --network-url "${KMS_URL}" --proposal-file ${WORKSPACE}/proposals/set_jwt_issuer_test_proposal.json --certificate_dir "${KEYS_DIR}" --member-count 2
 
 
 # The following are here in case you forget to change directory!
