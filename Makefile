SHELL := /bin/bash
CCF_NAME ?= "500dev10"
PYTHON_VENV := .venv_ccf_sandbox
KMS_WORKSPACE ?= ${PWD}/workspace
KMS_URL ?= https://127.0.0.1:8000
KEYS_DIR ?= ${KMS_WORKSPACE}/sandbox_common
RUN_BACK ?= true
CCF_PLATFORM ?= virtual

DEPLOYMENT_ENV ?= $(if $(shell echo $(KMS_URL) | grep -E '127.0.0.1|localhost'),local,cloud)

ifndef MEMBER_COUNT
ifeq ($(findstring https://127.0.0.1,$(KMS_URL)),https://127.0.0.1)
	MEMBER_COUNT := 3
else
	MEMBER_COUNT := 1
endif
endif

CCF_SANDBOX_EXTRA_ARGS ?=

ifeq ($(INSTALL),local)
    CCFSB=../../CCF/tests/sandbox
else
    CCFSB=/opt/ccf_${CCF_PLATFORM}/bin
endif

.PHONY: help
.DEFAULT_GOAL := help

help: ## 💬 This help message :)
	@grep -E '[a-zA-Z_-]+:.*?## .*$$' $(firstword $(MAKEFILE_LIST)) | awk 'BEGIN {FS = ":.*?## "}; {printf "\033[36m%-22s\033[0m %s\n", $$1, $$2}'

build: ## 🔨 Build the Application
	@echo -e "\e[34m$@\e[0m" || true;
	./scripts/set_python_env.sh
	npm install
	npm run build

setup: ## Setup proposals and generate an initial key
	@echo -e "\e[34m$@\e[0m" || true
	CCF_PLATFORM=${CCF_PLATFORM} ./scripts/kms_setup.sh --network-url "${KMS_URL}"  --certificate_dir "${KEYS_DIR}"

stop-host:  ## 🏃 Stop the host
	@echo -e "\e[34m$@\e[0m" || true
	source ./scripts/ccf/sandbox_local/down.sh

stop-idp:  ## 🏃 Stop the idp
	@echo -e "\e[34m$@\e[0m" || true
	source ./scripts/jwt_issuer/down.sh

stop-all: stop-host stop-idp # Stop all services
	@echo -e "\e[34m$@\e[0m" || true

# idp commands to issue JWT
start-idp:  ## 🏃 Start the idp for testing jwt
	@echo -e "\e[34m$@\e[0m" || true
	source ./scripts/jwt_issuer/up.sh

# Start hosting the application using `sandbox.sh` and enable custom JWT authentication
start-host: stop-host  ## 🏃 Start the CCF network using Sandbox.sh
	@echo -e "\e[34m$@\e[0m" || true
	MEMBER_COUNT=${MEMBER_COUNT} source ./scripts/ccf/sandbox_local/up.sh && \
	source ./scripts/kms/js_app_set.sh && \
	source ./scripts/kms/constitution_set.sh ./governance/constitution/kms_actions.js

start-host-idp: stop-host stop-idp start-idp start-host ## 🏃 Start the CCF network && idp using Sandbox.sh
	@echo -e "\e[34m$@\e[0m" || true
	@echo "Executing: $(COMMAND)"
<<<<<<< HEAD
	if [ "$(RUN_BACK)" = "true" ]; then \
		 env -i PATH=${PATH} KMS_WORKSPACE=${KMS_WORKSPACE} $(CCFSB)/sandbox.sh --js-app-bundle ./dist/ --initial-member-count  ${MEMBER_COUNT} --initial-user-count 1 --constitution ./governance/constitution/kms_actions_maa.js --jwt-issuer ${KMS_WORKSPACE}/proposals/set_jwt_issuer_test_sandbox.json  -v --http2 \
		 	${CCF_SANDBOX_EXTRA_ARGS} & \
	else \
		 env -i PATH=${PATH} KMS_WORKSPACE=${KMS_WORKSPACE} $(CCFSB)/sandbox.sh --js-app-bundle ./dist/ --initial-member-count  ${MEMBER_COUNT} --initial-user-count 1 --constitution ./governance/constitution/kms_actions_maa.js --jwt-issuer ${KMS_WORKSPACE}/proposals/set_jwt_issuer_test_sandbox.json  -v --http2 \
		 	${CCF_SANDBOX_EXTRA_ARGS};  \
	fi
=======
	MEMBER_COUNT=${MEMBER_COUNT} source ./scripts/ccf/sandbox_local/up.sh > /dev/null 2>&1 && \
	source ./scripts/kms/jwt_issuer_trust.sh
>>>>>>> 2998d29c

demo: stop-all start-host-idp ## 🎬 Demo the KMS Application in the Sandbox
	@echo -e "\e[34m$@\e[0m" || true
	@CCF_PLATFORM=${CCF_PLATFORM} ./scripts/test_sandbox.sh --nodeAddress 127.0.0.1:8000 --certificate_dir ${KMS_WORKSPACE}/sandbox_common --constitution ./governance/constitution/kms_actions.js

# Propose the JWT validation policy
propose-jwt-demo-validation-policy: ## 🚀 Deploy the JWT validation policy
	@echo -e "\e[34m$@\e[0m" || true
	@CCF_PLATFORM=${CCF_PLATFORM} ./scripts/submit_proposal.sh --network-url "${KMS_URL}" --proposal-file ./governance/jwt/set_jwt_demo_validation_policy_proposal.json --certificate_dir "${KEYS_DIR}" --member-count ${MEMBER_COUNT}

# Propose a new idp
propose-jwt-ms-validation-policy: ## 🚀 Propose the AAD as idp
	@echo -e "\e[34m$@\e[0m" || true
	@CCF_PLATFORM=${CCF_PLATFORM} ./scripts/submit_proposal.sh --network-url "${KMS_URL}" --proposal-file ./governance/jwt/set_jwt_ms_validation_policy_proposal.json --certificate_dir "${KEYS_DIR}" --member-count ${MEMBER_COUNT}

# Propose a maa idp
propose-jwt-maa-validation-policy: ## 🚀 Propose MAA as idp
	@echo -e "\e[34m$@\e[0m" || true
	@CCF_PLATFORM=${CCF_PLATFORM} ./scripts/submit_proposal.sh --network-url "${KMS_URL}" --proposal-file ./governance/jwt/set_jwt_maa_validation_policy_proposal.json --certificate_dir "${KEYS_DIR}" --member-count ${MEMBER_COUNT}

# Propose a new settings policy
propose-settings-policy: ## 🚀 Deploy the settings policy
	@echo -e "\e[34m$@\e[0m" || true
	@CCF_PLATFORM=${CCF_PLATFORM} ./scripts/submit_proposal.sh --network-url "${KMS_URL}" --proposal-file ./governance/policies/settings-policy.json --certificate_dir "${KEYS_DIR}" --member-count ${MEMBER_COUNT}

# Propose a new key release policy
propose-add-key-release-policy-maa: ## 🚀 Deploy the add claim key release policy to the sandbox or mCCF
	@echo -e "\e[34m$@\e[0m" || true
	@CCF_PLATFORM=${CCF_PLATFORM} ./scripts/submit_proposal.sh --network-url "${KMS_URL}" --proposal-file ./governance/policies/key-release-policy-maa-add.json --certificate_dir "${KEYS_DIR}" --member-count ${MEMBER_COUNT}

propose-rm-key-release-policy-maa: ## 🚀 Deploy the remove claim key release policy to the sandbox or mCCF
	@echo -e "\e[34m$@\e[0m" || true
	$(call check_defined, KMS_URL)
	@CCF_PLATFORM=${CCF_PLATFORM} ./scripts/submit_proposal.sh --network-url "${KMS_URL}" --proposal-file ./governance/policies/key-release-policy-maa-remove.json --certificate_dir "${KEYS_DIR}"

refresh-key: ## 🚀 Refresh a key on the instance
	@echo -e "\e[34m$@\e[0m" || true
	$(call check_defined, KMS_URL)
	@CCF_PLATFORM=${CCF_PLATFORM};curl "${KMS_URL}"/app/refresh -X POST --cacert "${KEYS_DIR}"/service_cert.pem  -H "Content-Type: application/json" -i  -w '\n'

set-constitution-maa: ## Set new custom constitution
	@echo -e "\e[34m$@\e[0m" || true
	$(call check_defined, KMS_URL)
	$(call check_defined, KEYS_DIR)
	# Copy the files to the KEYS_DIR to construct the full constitution
	if [ "${KMS_WORKSPACE}/sandbox_common" != "${KEYS_DIR}" ]; then \
		echo "Copying files for constitution"; \
		@sleep 5; \
		cp -r ${KMS_WORKSPACE}/sandbox_common/*.js ${KEYS_DIR}; \
	fi
	@CCF_PLATFORM=${CCF_PLATFORM} ./scripts/submit_constitution.sh --network-url "${KMS_URL}" --certificate-dir "${KEYS_DIR}" --custom-constitution ./governance/constitution/kms_actions_maa.js --member-count ${MEMBER_COUNT}

get-service-cert: # Get the mCCF service cert
	@echo -e "\e[34m$@\e[0m" || true
	$(call check_defined, IDENTITY_URL)
	curl ${IDENTITY_URL} | jq ' .ledgerTlsCertificate' | xargs echo -e > ${KEYS_DIR}/service_cert.pem

setup-mCCF: set-constitution-maa deploy propose-add-key-release-policy-maa propose-jwt-maa-validation-policy refresh-key  ## 🚀 Prepare an mCCF instance
	@echo -e "\e[34m$@\e[0m" || true

# The following are here in case you forget to change directory!
deploy: build ## 🚀 Deploy Managed CCF or local
	@echo -e "\e[34m$@\e[0m" || true
	@CCF_PLATFORM=${CCF_PLATFORM} ./scripts/deploy.sh --network-url "${KMS_URL}"  --certificate_dir "${KEYS_DIR}"

lint: ## 🔍 Lint the code base (but don't fix)
	@echo -e "\e[34m$@\e[0m" || true
	@CCF_PLATFORM=${CCF_PLATFORM} ./scripts/lint.sh --fix

# Manage Infra -----------------------------------------------------------------

ccf-sandbox-up:
	@WORKSPACE=${KMS_WORKSPACE} \
	DEPLOYMENT_ENV=${DEPLOYMENT_ENV} \
	IMAGE_TAG=${IMAGE_TAG} \
	DEPLOYMENT_NAME=$(deployment-name) \
		./scripts/ccf-sandbox-up.sh

ccf-sandbox-down:
	@DEPLOYMENT_ENV=${DEPLOYMENT_ENV} \
	DEPLOYMENT_NAME=$(deployment-name) \
		./scripts/ccf-sandbox-down.sh

ccf-sandbox-attach:
	@DEPLOYMENT_ENV=${DEPLOYMENT_ENV} \
		./scripts/ccf-sandbox-attach.sh

ccf-sandbox-logs:
	@DEPLOYMENT_ENV=${DEPLOYMENT_ENV} \
		./scripts/ccf-sandbox-logs.sh

jwt-issuer-up:
	@WORKSPACE=${KMS_WORKSPACE} \
	DEPLOYMENT_ENV=${DEPLOYMENT_ENV} \
	IMAGE_TAG=${IMAGE_TAG} \
		./scripts/jwt_issuer/up.sh

jwt-issuer-down:
	@DEPLOYMENT_ENV=${DEPLOYMENT_ENV} \
		./scripts/jwt_issuer/down.sh

jwt-issuer-trust:
	@WORKSPACE=${KMS_WORKSPACE} \
	KMS_URL=${KMS_URL} \
	DEPLOYMENT_ENV=${DEPLOYMENT_ENV} \
		./scripts/kms/jwt_issuer_trust.sh

# Manage KMS -------------------------------------------------------------------

js-app-set:
	@WORKSPACE=${KMS_WORKSPACE} \
	KMS_URL=${KMS_URL} \
		./scripts/kms/js_app_set.sh

constitution-set:
	@WORKSPACE=${KMS_WORKSPACE} \
	KMS_URL=${KMS_URL} \
	CONSTITUTION_PATH=./governance/constitution/kms_actions.js \
		./scripts/kms/constitution_set.sh

release-policy-set:
	@WORKSPACE=${KMS_WORKSPACE} \
	KMS_URL=${KMS_URL} \
	RELEASE_POLICY_PROPOSAL=$(release-policy-proposal) \
		./scripts/kms/release_policy_set.sh

settings-policy-set:
	@WORKSPACE=${KMS_WORKSPACE} \
	KMS_URL=${KMS_URL} \
	SETTINGS_POLICY_PROPOSAL=$(settings-policy-proposal) \
		./scripts/kms/settings_policy_set.sh

test-unit:
	npm run test

test-system-inference:
	@pytest -s test/inference-system-test/$(filter-out $@,$(MAKECMDGOALS))

# Keep this at the bottom.
clean: ## 🧹 Clean the working folders created during build/demo
	@rm -rf ${PYTHON_VENV}
	@rm -rf ${KMS_WORKSPACE}
	@rm -rf dist<|MERGE_RESOLUTION|>--- conflicted
+++ resolved
@@ -67,18 +67,8 @@
 start-host-idp: stop-host stop-idp start-idp start-host ## 🏃 Start the CCF network && idp using Sandbox.sh
 	@echo -e "\e[34m$@\e[0m" || true
 	@echo "Executing: $(COMMAND)"
-<<<<<<< HEAD
-	if [ "$(RUN_BACK)" = "true" ]; then \
-		 env -i PATH=${PATH} KMS_WORKSPACE=${KMS_WORKSPACE} $(CCFSB)/sandbox.sh --js-app-bundle ./dist/ --initial-member-count  ${MEMBER_COUNT} --initial-user-count 1 --constitution ./governance/constitution/kms_actions_maa.js --jwt-issuer ${KMS_WORKSPACE}/proposals/set_jwt_issuer_test_sandbox.json  -v --http2 \
-		 	${CCF_SANDBOX_EXTRA_ARGS} & \
-	else \
-		 env -i PATH=${PATH} KMS_WORKSPACE=${KMS_WORKSPACE} $(CCFSB)/sandbox.sh --js-app-bundle ./dist/ --initial-member-count  ${MEMBER_COUNT} --initial-user-count 1 --constitution ./governance/constitution/kms_actions_maa.js --jwt-issuer ${KMS_WORKSPACE}/proposals/set_jwt_issuer_test_sandbox.json  -v --http2 \
-		 	${CCF_SANDBOX_EXTRA_ARGS};  \
-	fi
-=======
 	MEMBER_COUNT=${MEMBER_COUNT} source ./scripts/ccf/sandbox_local/up.sh > /dev/null 2>&1 && \
 	source ./scripts/kms/jwt_issuer_trust.sh
->>>>>>> 2998d29c
 
 demo: stop-all start-host-idp ## 🎬 Demo the KMS Application in the Sandbox
 	@echo -e "\e[34m$@\e[0m" || true
