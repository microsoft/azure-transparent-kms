--- conflicted
+++ resolved
@@ -14,13 +14,8 @@
   "dependencies": {
     "@bufbuild/buf": "1.28.1",
     "@bufbuild/protobuf": "1.5.0",
-<<<<<<< HEAD
-    "@bufbuild/protoc-gen-es": "1.5.0",
-    "@microsoft/ccf-app": "5.0.6",
-=======
     "@bufbuild/protoc-gen-es":"1.5.0",
     "@microsoft/ccf-app": "5.0.7",
->>>>>>> 80ed75ad
     "js-base64": "3.7.7",
     "node-forge": "1.3.1",
     "npm": "10.9.0",
