#!/bin/bash

# Function to display usage
usage() {
    echo "Sign a proposal with a key stored on AKV"
    echo ""
    echo "Usage: $0 --network_url <network_url> --certificate_dir <certificate_dir> --akv_kid <akv_kid> --proposal_file <proposal_file> --akv_authorization <akv_authorization>"
}

# Parse parameters
if [ $# -eq 0 ]; then
    usage
    exit 1
fi

while [ $# -gt 0 ]
do
    case "$1" in
        --network_url) network_url="$2"; shift 2;;
        --certificate_dir) certificate_dir="$2"; shift 2;;
        --akv_kid) akv_kid="$2"; shift 2;;
        --proposal_file) proposal_file="$2"; shift 2;;
        --akv_authorization) akv_authorization="$2"; shift 2;;
        --help) usage; exit 0;;
        --) shift; break;;
        *) echo "Unknown parameter passed: $1"; usage; exit 1;;
    esac
done

# Validate parameters
if [[ -z $network_url ]]; then
    echo "Missing parameter --network_url"
    exit 1
elif [[ -z $certificate_dir ]]; then
    echo "Missing parameter --certificate_dir"
    exit 1
elif [[ -z $akv_kid ]]; then
    echo "Missing parameter --akv_kid"
    exit 1
elif [[ -z $akv_authorization ]]; then
    echo "Missing parameter --akv_authorization"
    exit 1
elif [[ -z $proposal_file ]]; then
    echo "Missing parameter --proposal_file"
    exit 1
fi

# Check if 'certificates' is in the URL
if [[ $akv_kid != *"certificates"* ]]; then
    echo "Error: The URL does not contain 'certificates'."
    exit 1
fi

# Variables
akv_keys_url="${akv_kid/certificates/keys}"
api_version="7.1"
signature_file="$certificate_dir/signature"
created_at=$(date -u +"%Y-%m-%dT%H:%M:%S")
member_name=$(echo "$akv_kid" | awk -F'/' '{print $(NF-1)}')
signing_cert="$certificate_dir/${member_name}_cert.pem"
ccf_services_cert="$certificate_dir/service_cert.pem"
proposal_url="$network_url/gov/members/proposals:create?api-version=2024-07-01"
tbs="$certificate_dir/tbs"
ccf_output_file="$certificate_dir/ccf_output"
headers_file="$certificate_dir/headers"

# Get signing certificate
curl -H "Authorization: $akv_authorization"  \
     -H "Content-Type: application/json"  \
      $akv_kid/?api-version=7.2

# Prepare signature
ccf_cose_sign1_prepare \
    --ccf-gov-msg-type proposal \
    --ccf-gov-msg-created_at $created_at \
    --content $proposal_file \
    --signing-cert $signing_cert >$tbs
echo ""
echo "AKV signature prepared"
cat $tbs

# Perform the curl request to sign the data
curl -s -X POST "$akv_keys_url/sign?api-version=$api_version" \
  --data @$tbs \
  -H "Authorization: $akv_authorization" \
  -H "Content-Type: application/json" > $signature_file
echo ""
echo "AKV signature retrieved"
cat $signature_file
echo ""

# Check if the signature was retrieved successfully
if [ ! -s $signature_file ]; then
    echo "Failed to retrieve signature"
    exit 1
fi

# Perform the ccf_cose_sign1_finish command and capture its output to a file
ccf_cose_sign1_finish \
  --ccf-gov-msg-type proposal \
  --ccf-gov-msg-created_at $created_at \
  --content $proposal_file \
  --signing-cert $signing_cert \
  --signature $signature_file > $ccf_output_file

# Debugging: Print the output from the ccf_cose_sign1_finish command
echo "Output from ccf_cose_sign1_finish written to $ccf_output_file"
cat $ccf_output_file
<<<<<<< HEAD
echo 
=======
echo
>>>>>>> 9cc2d16c

# Perform the curl request with the captured output from the file
response=$(curl -s -L -w "%{http_code}" -D $headers_file $proposal_url \
  --cacert $ccf_services_cert \
  --data-binary @$ccf_output_file \
  -H "content-type: application/cose")

# Debugging: Print the response from the curl command
echo "Response from curl:"
echo "$response"

# Extract the HTTP status code from the headers
http_code=$(grep HTTP $headers_file | awk '{print $2}')

# Debugging: Print the HTTP status code and response body
echo "HTTP status code: $http_code"

# Extract the proposal ID from the response body
proposal0_id=$(echo "$response" | jq -r '.proposalId')
echo "Proposal submitted: Proposal ID: $proposal0_id"

# Vote the proposal. Remark current restriction, only one member can vote
# Prepare signature
ccf_cose_sign1_prepare \
    --content ./governance/vote/vote_accept.json \
    --ccf-gov-msg-type ballot \
    --ccf-gov-msg-created_at $created_at \
    --ccf-gov-msg-proposal_id $proposal0_id \
    --signing-cert $signing_cert >$tbs
<<<<<<< HEAD
echo "AKV vote signature prepared for proposal $proposal0_id" 
=======
echo "AKV vote signature prepared for proposal $proposal0_id"
>>>>>>> 9cc2d16c
cat $tbs

# Perform the curl request to sign the data
curl -L -s -X POST "$akv_keys_url/sign?api-version=$api_version" \
  --data @$tbs \
  -H "Authorization: $akv_authorization" \
  -H "Content-Type: application/json" > $signature_file
echo "AKV signature retrieved"
cat $signature_file

# Perform the ccf_cose_sign1_finish command and pipe the output to curl
ccf_cose_sign1_finish \
    --content ./governance/vote/vote_accept.json \
  --ccf-gov-msg-type ballot \
  --ccf-gov-msg-created_at $created_at \
  --ccf-gov-msg-proposal_id $proposal0_id \
  --signing-cert $signing_cert \
  --signature $signature_file \
| curl -L $network_url/gov/proposals/$proposal0_id/ballots \
  --cacert $ccf_services_cert \
  --data-binary @- \
  -H "content-type: application/cose"

echo "Vote completed for proposal $proposal0_id"<|MERGE_RESOLUTION|>--- conflicted
+++ resolved
@@ -106,11 +106,7 @@
 # Debugging: Print the output from the ccf_cose_sign1_finish command
 echo "Output from ccf_cose_sign1_finish written to $ccf_output_file"
 cat $ccf_output_file
-<<<<<<< HEAD
-echo 
-=======
 echo
->>>>>>> 9cc2d16c
 
 # Perform the curl request with the captured output from the file
 response=$(curl -s -L -w "%{http_code}" -D $headers_file $proposal_url \
@@ -140,11 +136,7 @@
     --ccf-gov-msg-created_at $created_at \
     --ccf-gov-msg-proposal_id $proposal0_id \
     --signing-cert $signing_cert >$tbs
-<<<<<<< HEAD
-echo "AKV vote signature prepared for proposal $proposal0_id" 
-=======
 echo "AKV vote signature prepared for proposal $proposal0_id"
->>>>>>> 9cc2d16c
 cat $tbs
 
 # Perform the curl request to sign the data
