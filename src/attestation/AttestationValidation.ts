--- conflicted
+++ resolved
@@ -130,12 +130,7 @@
     Logger.debug(
       `Key release policy: ${JSON.stringify(
         keyReleasePolicy,
-<<<<<<< HEAD
-      )}, keys: ${
-        Object.keys(keyReleasePolicy)}, keys: ${Object.keys(keyReleasePolicy).length
-=======
       )}, keys: ${Object.keys(keyReleasePolicy)}, keys: ${Object.keys(keyReleasePolicy).length
->>>>>>> 64b51a3a
       }`, logContext
     );
 
