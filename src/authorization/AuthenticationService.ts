// Copyright (c) Microsoft Corporation.
// Licensed under the MIT license.

import * as ccfapp from "@microsoft/ccf-app";
import { ServiceResult } from "../utils/ServiceResult";
import { IAuthenticationService } from "./IAuthenticationService";
import { JwtValidator } from "./jwt/JwtValidator";
import { IValidatorService } from "./IValidationService";
import { UserCertValidator } from "./certs/UserCertValidator";
import { MemberCertValidator } from "./certs/MemberCertValidator";
import { Logger, LogContext } from "../utils/Logger";

/**
 * CCF authentication policies
 */
export enum CcfAuthenticationPolicyEnum {
  User_cert = "user_cert",
  User_signature = "user_signature",
  Member_cert = "member_cert",
  Member_signature = "member_signature",
  Jwt = "jwt",
}

/**
 * Authentication Service Implementation
 */
export class AuthenticationService implements IAuthenticationService {
  private readonly validators = new Map<
    CcfAuthenticationPolicyEnum,
    IValidatorService
  >();
  private logContext: LogContext;

  constructor(logContext?: LogContext) {
    this.logContext = (logContext?.clone() || new LogContext()).appendScope("AuthenticationService");
<<<<<<< HEAD
    this.validators.set(
      CcfAuthenticationPolicyEnum.Jwt,
      new JwtValidator(this.logContext));
=======
    this.validators.set(CcfAuthenticationPolicyEnum.Jwt, new JwtValidator());
>>>>>>> 64b51a3a
    this.validators.set(
      CcfAuthenticationPolicyEnum.User_cert,
      new UserCertValidator(this.logContext),
    );
    this.validators.set(
      CcfAuthenticationPolicyEnum.Member_cert,
      new MemberCertValidator(this.logContext),
    );
  }

  /*
   * Check if caller is a valid identity (user or member or access token)
   */
  public isAuthenticated(
    request: ccfapp.Request<any>,
  ): [ccfapp.AuthnIdentityCommon | undefined, ServiceResult<string>] {
    let caller: ccfapp.AuthnIdentityCommon | undefined = undefined;
    try {
      const caller = request.caller as unknown as ccfapp.AuthnIdentityCommon;
      if (!caller) {
        // no caller policy
        return [caller, ServiceResult.Succeeded("", undefined, this.logContext)];
      }
      Logger.debug(
<<<<<<< HEAD
        `isAuthenticated result (AuthenticationService)-> ${caller.policy},${JSON.stringify(caller)}`,
        this.logContext,
=======
        `Authorization: isAuthenticated result (AuthenticationService)-> ${caller.policy},${JSON.stringify(caller)}`,
        this.logContext
>>>>>>> 64b51a3a
      );
      const validator = this.validators.get(
        <CcfAuthenticationPolicyEnum>caller.policy,
      );

      if (!validator === undefined) {
        return [
          caller,
          ServiceResult.Failed({
            errorMessage: `Error: invalid caller identity (AuthenticationService)-> ${caller.policy}`,
            errorType: "AuthenticationError",
          }, 400, this.logContext),
        ];
      }

      return [caller, validator!.validate(request)];
    } catch (ex) {
      return [
        caller,
        ServiceResult.Failed({
          errorMessage: `Error: invalid caller identity (AuthenticationService)-> ${ex}`,
          errorType: "AuthenticationError",
        }, 400, this.logContext),
      ];
    }
  }
}<|MERGE_RESOLUTION|>--- conflicted
+++ resolved
@@ -33,13 +33,7 @@
 
   constructor(logContext?: LogContext) {
     this.logContext = (logContext?.clone() || new LogContext()).appendScope("AuthenticationService");
-<<<<<<< HEAD
-    this.validators.set(
-      CcfAuthenticationPolicyEnum.Jwt,
-      new JwtValidator(this.logContext));
-=======
     this.validators.set(CcfAuthenticationPolicyEnum.Jwt, new JwtValidator());
->>>>>>> 64b51a3a
     this.validators.set(
       CcfAuthenticationPolicyEnum.User_cert,
       new UserCertValidator(this.logContext),
@@ -64,13 +58,8 @@
         return [caller, ServiceResult.Succeeded("", undefined, this.logContext)];
       }
       Logger.debug(
-<<<<<<< HEAD
-        `isAuthenticated result (AuthenticationService)-> ${caller.policy},${JSON.stringify(caller)}`,
-        this.logContext,
-=======
         `Authorization: isAuthenticated result (AuthenticationService)-> ${caller.policy},${JSON.stringify(caller)}`,
         this.logContext
->>>>>>> 64b51a3a
       );
       const validator = this.validators.get(
         <CcfAuthenticationPolicyEnum>caller.policy,
