--- conflicted
+++ resolved
@@ -125,11 +125,7 @@
             errorMessage: `Missing policy value for claim ${key} for operator type ${type}`,
           },
           500,
-<<<<<<< HEAD
-          logContext
-=======
-          logContext,
->>>>>>> 64b51a3a
+          logContext,
         );
       }
       if (
@@ -275,12 +271,7 @@
       const kvValueBuf = keyReleasePolicyMap.get(kvKeyBuf);
       if (!kvValueBuf) {
         if (!kv.optional) {
-<<<<<<< HEAD
-          throw new KmsError(`Key release policy ${kvKey} not found in the key release policy map`, logContext);
-        }
-=======
           throw new KmsError(`Key release policy ${kvKey} not found in the key release policy map`, logContext);        }
->>>>>>> 64b51a3a
       } else {
         let kvValue = ccf.bufToStr(kvValueBuf!);
         try {
@@ -288,12 +279,7 @@
             kvValue,
           ) as IKeyReleasePolicySnpProps;
         } catch (error) {
-<<<<<<< HEAD
-          throw new KmsError(`Key release policy ${kvKey} is not a valid JSON object: ${kvValue}`, logContext);
-        }
-=======
           throw new KmsError(`Key release policy ${kvKey} is not a valid JSON object: ${kvValue}`, logContext);        }
->>>>>>> 64b51a3a
       }
     });
 
