// Copyright (c) Microsoft Corporation.
// Licensed under the MIT license.

import * as ccfapp from "@microsoft/ccf-app";
import { ccf } from "@microsoft/ccf-app/global";
import { IKeyReleasePolicy, KeyReleasePolicyType } from "./IKeyReleasePolicy";
import { IKeyReleasePolicySnpProps } from "./IKeyReleasePolicySnpProps";
import { Logger, LogContext } from "../utils/Logger";
import { ServiceResult } from "../utils/ServiceResult";
import { IAttestationReport } from "../attestation/ISnpAttestationReport";
import { KmsError } from "../utils/KmsError";

export class KeyReleasePolicy implements IKeyReleasePolicy {
  public type = KeyReleasePolicyType.ADD;
  public claims = {
    "x-ms-attestation-type": ["snp"],
  };

  private static validateKeyReleasePolicyClaims(
    keyReleasePolicyClaims: IKeyReleasePolicySnpProps,
    attestationClaims: IAttestationReport,
    logContext: LogContext,
  ): ServiceResult<string | IAttestationReport> {
    if (
      keyReleasePolicyClaims === null ||
      keyReleasePolicyClaims === undefined
    ) {
      return ServiceResult.Failed<string>(
        { errorMessage: "Missing key release policy" },
        500,
        logContext,
      );
    }
    if (attestationClaims === null || attestationClaims === undefined) {
      return ServiceResult.Failed<string>(
        { errorMessage: "Missing attestation claims" },
        500,
        logContext,
      );
    }

    for (let inx = 0; inx < Object.keys(keyReleasePolicyClaims).length; inx++) {
      const key = Object.keys(keyReleasePolicyClaims)[inx];

      // check if key is in attestation
      const attestationValue = attestationClaims[key];
      const policyValue = keyReleasePolicyClaims[key];
      const isUndefined = typeof attestationValue === "undefined";
      Logger.debug(
        `Checking key ${key}, typeof attestationValue: ${typeof attestationValue}, isUndefined: ${isUndefined}, attestation value: ${attestationValue}, policyValue: ${policyValue}`,
        logContext
      );
      if (isUndefined) {
        return ServiceResult.Failed<string>(
          { errorMessage: `Missing claim in attestation: ${key}` },
          400,
          logContext,
        );
      }
      if (
        policyValue.filter((p) => {
          Logger.debug(`Check if policy value ${p} === ${attestationValue}`, logContext);
          return p.toString() === attestationValue.toString();
        }).length === 0
      ) {
        return ServiceResult.Failed<string>(
          {
            errorMessage: `Attestation claim ${key}, value ${attestationValue} does not match policy values: ${policyValue}`,
          },
          400,
          logContext,
        );
      }
    }
    return ServiceResult.Succeeded<IAttestationReport>(attestationClaims, logContext);
  }

  private static validateKeyReleasePolicyOperators(
    type: string,
    keyReleasePolicyClaims: IKeyReleasePolicySnpProps,
    attestationClaims: IAttestationReport,
    logContext: LogContext,
  ): ServiceResult<string | IAttestationReport> {
    if (
      keyReleasePolicyClaims === null ||
      keyReleasePolicyClaims === undefined
    ) {
      return ServiceResult.Failed<string>(
        { errorMessage: "Missing key release policy" },
        500,
        logContext,
      );
    }
    if (attestationClaims === null || attestationClaims === undefined) {
      return ServiceResult.Failed<string>(
        { errorMessage: "Missing attestation claims" },
        500,
        logContext,
      );
    }
    const gte = type === "gte";
    for (let inx = 0; inx < Object.keys(keyReleasePolicyClaims).length; inx++) {
      const key = Object.keys(keyReleasePolicyClaims)[inx];

      // check if key is in attestation
      let attestationValue = attestationClaims[key];
      let policyValue = keyReleasePolicyClaims[key];
      const isUndefined = typeof attestationValue === "undefined";
      Logger.debug(
        `Checking key ${key}, typeof attestationValue: ${typeof attestationValue}, isUndefined: ${isUndefined}, attestation value: ${attestationValue}, policyValue: ${policyValue}`,
        logContext
      );
      if (isUndefined) {
        return ServiceResult.Failed<string>(
          {
            errorMessage: `Missing claim in attestation: ${key} for operator type ${type}`,
          },
          400,
          logContext,
        );
      }
      if (policyValue === null || policyValue === undefined) {
        return ServiceResult.Failed<string>(
          {
            errorMessage: `Missing policy value for claim ${key} for operator type ${type}`,
          },
          500,
          logContext,
        );
      }
      if (
        typeof policyValue !== "number" &&
        (typeof policyValue !== "string" || isNaN(parseFloat(policyValue)))
      ) {
        return ServiceResult.Failed<string>(
          {
            errorMessage: `Policy value for claim ${key} is not a number or a string representing a number for operator type ${type}`,
          },
          400,
          logContext,
        );
      }

      if (typeof policyValue !== "number") {
        policyValue = parseFloat(policyValue);
      }

      if (typeof policyValue !== "number") {
        return ServiceResult.Failed<string>(
          {
            errorMessage: `Policy value for claim ${key} is not a number or a string representing a number for operator type ${type} after conversion`,
          },
          400,
          logContext,
        );
      }

      if (typeof attestationValue !== "number") {
        attestationValue = parseFloat(attestationValue);
      }

      if (gte) {
        Logger.debug(
          `Checking if attestation value ${attestationValue} is greater than or equal to policy value ${policyValue}`,
          logContext,
        );
        if (attestationValue >= policyValue === false) {
          return ServiceResult.Failed<string>(
            {
              errorMessage: `Attestation claim ${key}, value ${attestationValue} is not greater than or equal to policy value ${policyValue}`,
            },
            400,
            logContext,
          );
        }
      } else {
        Logger.debug(
          `Checking if attestation value ${attestationValue} is greater than policy value ${policyValue}`,
          logContext,
        );
        if (attestationValue > policyValue === false) {
          return ServiceResult.Failed<string>(
            {
              errorMessage: `Attestation claim ${key}, value ${attestationValue} is not greater than policy value ${policyValue}`,
            },
            400,
<<<<<<< HEAD
            logContext,
=======
            logContext
>>>>>>> 2998d29c
          );
        }
      }
    }
    return ServiceResult.Succeeded<IAttestationReport>(attestationClaims, logContext);
  }

  public static validateKeyReleasePolicy(
    keyReleasePolicy: IKeyReleasePolicy,
    attestationClaims: IAttestationReport,
    logContextIn?: LogContext,
  ): ServiceResult<string | IAttestationReport> {
    const logContext = (logContextIn?.clone() || new LogContext()).appendScope("validateKeyReleasePolicy");
    // claims are mandatory
    if (Object.keys(keyReleasePolicy.claims).length === 0) {
      return ServiceResult.Failed<string>(
        {
          errorMessage:
            "The claims in the key release policy are missing. Please propose a new key release policy",
        },
        400,
        logContext,
      );
    }

    // Check claims
    let policyValidationResult =
      KeyReleasePolicy.validateKeyReleasePolicyClaims(
        keyReleasePolicy.claims,
        attestationClaims,
        logContext
      );
    if (!policyValidationResult.success) {
      return policyValidationResult;
    }

    // Check operators gte and gt
    if (keyReleasePolicy.gte !== null && keyReleasePolicy.gte !== undefined) {
      Logger.debug(`Validating gte operator`, logContext, keyReleasePolicy.gte);
      policyValidationResult =
        KeyReleasePolicy.validateKeyReleasePolicyOperators(
          "gte",
          keyReleasePolicy.gte,
          attestationClaims,
          logContext
        );
    }
    if (keyReleasePolicy.gt !== null && keyReleasePolicy.gt !== undefined) {
      Logger.debug(`Validating gt operator`, logContext, keyReleasePolicy.gt);
      policyValidationResult =
        KeyReleasePolicy.validateKeyReleasePolicyOperators(
          "gt",
          keyReleasePolicy.gt,
          attestationClaims,
          logContext
        );
    }

    return policyValidationResult;
  }

  /**
   * Retrieves the key release policy from a key release policy map.
   * @param keyReleasePolicyMap - The key release policy map.
   * @returns The key release policy as an object.
   */
  public static getKeyReleasePolicyFromMap = (
    keyReleasePolicyMap: ccfapp.KvMap,
    logContextIn?: LogContext,
  ): IKeyReleasePolicy => {
    const logContext = (logContextIn?.clone() || new LogContext()).appendScope("getKeyReleasePolicyFromMap");
    const keyReleasePolicy: IKeyReleasePolicy = {
      type: KeyReleasePolicyType.ADD,
      claims: {},
    };

    [
      { kvkey: "claims", optional: false },
      { kvkey: "gte", optional: true },
      { kvkey: "gt", optional: true },
    ].forEach((kv) => {
      const kvKey = kv.kvkey;
      const kvKeyBuf = ccf.strToBuf(kvKey);
      const kvValueBuf = keyReleasePolicyMap.get(kvKeyBuf);
      if (!kvValueBuf) {
        if (!kv.optional) {
          throw new KmsError(`Key release policy ${kvKey} not found in the key release policy map`, logContext);        }
      } else {
        let kvValue = ccf.bufToStr(kvValueBuf!);
        try {
          keyReleasePolicy[kvKey] = JSON.parse(
            kvValue,
          ) as IKeyReleasePolicySnpProps;
        } catch (error) {
          throw new KmsError(`Key release policy ${kvKey} is not a valid JSON object: ${kvValue}`, logContext);        }
      }
    });

    Logger.debug(`Resulting key release policy: `, logContext, keyReleasePolicy);
    return keyReleasePolicy;
  };
}<|MERGE_RESOLUTION|>--- conflicted
+++ resolved
@@ -184,11 +184,7 @@
               errorMessage: `Attestation claim ${key}, value ${attestationValue} is not greater than policy value ${policyValue}`,
             },
             400,
-<<<<<<< HEAD
-            logContext,
-=======
             logContext
->>>>>>> 2998d29c
           );
         }
       }
