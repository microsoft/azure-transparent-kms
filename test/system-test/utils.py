import json
import os
import subprocess
import tempfile


REPO_ROOT = os.path.realpath(os.path.join(os.path.dirname(__file__), "..", ".."))


def deploy_app_code():
    subprocess.run(
        "scripts/kms/js_app_set.sh",
        cwd=REPO_ROOT,
        check=True,
    )


def apply_kms_constitution():
    subprocess.run(
        [
            "./scripts/kms/constitution_set.sh",
            "./governance/constitution/kms_actions.js",
        ],
        cwd=REPO_ROOT,
        check=True,
    )


<<<<<<< HEAD
def apply_key_release_policy():
=======
def apply_settings_policy(kms_url, workspace, settings_policy_proposal_json=None):
    if settings_policy_proposal_json:
        print("Creating temporary settings policy file: ", settings_policy_proposal_json)

        # Create a temporary file for the settings policy JSON
        with tempfile.NamedTemporaryFile(delete=False, suffix=".json") as temp_file:
            temp_file.write(json.dumps(settings_policy_proposal_json).encode())
            proposal_path = temp_file.name
    else:
        # Use the default settings policy file
        proposal_path = os.path.join(REPO_ROOT, "governance/policies/settings-policy.json")

    try:
        subprocess.run(
            ["make", "settings-policy-set",
            f"settings-policy-proposal={proposal_path}"],
            env={
                **os.environ,
                "KMS_URL": kms_url,
                "KMS_WORKSPACE": workspace,
            },
            cwd=REPO_ROOT,
            check=True,
        )
    finally:
        # Clean up the temporary file if it was created
        if settings_policy_proposal_json:
            print(f"Removing temporary file: {proposal_path}")
            os.remove(proposal_path)


def apply_key_release_policy(kms_url, workspace):
>>>>>>> 9ef0da7e
    subprocess.run(
        [
            "scripts/kms/release-policy-set.sh",
            "governance/proposals/set_key_release_policy_add.json",
        ],
        cwd=REPO_ROOT,
        check=True,
    )


def remove_key_release_policy():
    subprocess.run(
        [
            "scripts/kms/release-policy-set.sh",
            "governance/proposals/set_key_release_policy_remove.json",
        ],
        cwd=REPO_ROOT,
        check=True,
    )


def trust_jwt_issuer():
    subprocess.run(
        "scripts/kms/jwt_issuer_trust.sh",
        cwd=REPO_ROOT,
        check=True,
    )


def get_test_attestation():
    return '{ "endorsed_tcb": "0300000000000873", "endorsements": "LS0tLS1CRUdJTiBDRVJUSUZJQ0FURS0tLS0tCk1JSUZURENDQXZ1Z0F3SUJBZ0lCQURCR0Jna3Foa2lHOXcwQkFRb3dPYUFQTUEwR0NXQ0dTQUZsQXdRQ0FnVUEKb1J3d0dnWUpLb1pJaHZjTkFRRUlNQTBHQ1dDR1NBRmxBd1FDQWdVQW9nTUNBVENqQXdJQkFUQjdNUlF3RWdZRApWUVFMREF0RmJtZHBibVZsY21sdVp6RUxNQWtHQTFVRUJoTUNWVk14RkRBU0JnTlZCQWNNQzFOaGJuUmhJRU5zCllYSmhNUXN3Q1FZRFZRUUlEQUpEUVRFZk1CMEdBMVVFQ2d3V1FXUjJZVzVqWldRZ1RXbGpjbThnUkdWMmFXTmwKY3pFU01CQUdBMVVFQXd3SlUwVldMVTFwYkdGdU1CNFhEVEl5TVRFeU9URXhNemMxTUZvWERUSTVNVEV5T1RFeApNemMxTUZvd2VqRVVNQklHQTFVRUN3d0xSVzVuYVc1bFpYSnBibWN4Q3pBSkJnTlZCQVlUQWxWVE1SUXdFZ1lEClZRUUhEQXRUWVc1MFlTQkRiR0Z5WVRFTE1Ba0dBMVVFQ0F3Q1EwRXhIekFkQmdOVkJBb01Ga0ZrZG1GdVkyVmsKSUUxcFkzSnZJRVJsZG1salpYTXhFVEFQQmdOVkJBTU1DRk5GVmkxV1EwVkxNSFl3RUFZSEtvWkl6ajBDQVFZRgpLNEVFQUNJRFlnQUUwdmxTaHJJaUw0TnFOd2ZydDhVa1NqRUFXVEp5cnRUdDZQbEY1M2tUVHdaMlVES2tObWovCkM1NXVnOXdxYjBJWHhsUDR4VUdWNHdtczFyR3dmaFZqbkI5L1hrWFF4SVJYalYrUldLVWo3RjdMcGhDQWNPdG0KM2d0K0NSTmlQV3pobzRJQkZqQ0NBUkl3RUFZSkt3WUJCQUdjZUFFQkJBTUNBUUF3RndZSkt3WUJCQUdjZUFFQwpCQW9XQ0UxcGJHRnVMVUl3TUJFR0Npc0dBUVFCbkhnQkF3RUVBd0lCQXpBUkJnb3JCZ0VFQVp4NEFRTUNCQU1DCkFRQXdFUVlLS3dZQkJBR2NlQUVEQkFRREFnRUFNQkVHQ2lzR0FRUUJuSGdCQXdVRUF3SUJBREFSQmdvckJnRUUKQVp4NEFRTUdCQU1DQVFBd0VRWUtLd1lCQkFHY2VBRURCd1FEQWdFQU1CRUdDaXNHQVFRQm5IZ0JBd01FQXdJQgpDREFSQmdvckJnRUVBWng0QVFNSUJBTUNBWE13VFFZSkt3WUJCQUdjZUFFRUJFQkhPY24yUnVtS0FiaEtYd3VlCnZ1R3d1M1JVdi9UbGpxcDNlaUNiSmhpNGl3QUIyWEs0dU1QYkxjU29qbEtrUmw4b1Y2MUc1NFQrQmZHcW9ySnAKWkdxcU1FWUdDU3FHU0liM0RRRUJDakE1b0E4d0RRWUpZSVpJQVdVREJBSUNCUUNoSERBYUJna3Foa2lHOXcwQgpBUWd3RFFZSllJWklBV1VEQkFJQ0JRQ2lBd0lCTUtNREFnRUJBNElDQVFCVTUxbjF3SVdhbkpMcVdMZWtsQVN0Cmt3TVcrdGdqOEp5SE93QU9OK2tMNjQ0akpkbVZzLzVlK3k2d0FzRUYwRVlEWENwOHdSSGNUemlqbjdIOHN2cEoKVlhOVURwNWpiSHNYWlNsL3ZHeEs4a3gzbytFMzlOUjNWR3ZVN0J0NkUrdW8wSEVOUjJMdVF2REV4Qlg1MkJnYwpscEw1RWVMYUROdHdjYlFWUUlvT3lIblh2Z290QmRrczlUZEpDaFR1bE9hem5lSUVsS29xeFhRS2dWcE54NFVZCk1UdnZpNzNBZDZDYUx5dnplRXhWZHFzdnF2SFhXOXBhaGx2OS9QSUs0WFo2N201V1pWVzJ6dE1hOEpvSnF6Um0KY3lFVks1NnRIUEJuWUM0bDRZenBpbjFGdGdZM25VNXFUdlMySW5na01SSkZCVHkrMU5qNU45d2xoSVpQVWdmVwpBUllRc0RhS1padCtLNEJkTUxxUmFYVXE0ODV4ZWhTaWkzOUIvTDBXWVAzckozQ3N6bThoMGd2SFhKd1c2cWtUCjBZZTA2Tng3K2RSM2psNWh3ZjR5R2lTRVRmZmVzWC9idURaV0xKRzNKNkNja3RDSGF2SU0zckptQ1JKYndoRWEKME4vakhtbVpRZ0dIVG5vOGZlM1BNT2ZvU0NoNVFVVCtRVXkzWFkzSkxZeHQxOU01SG5VbENQRTFFUFNzRzhoUgpRNkVkMXdpTFk0Q0xBcktidm1BQklzNWZLd01zdkNVOUxBbXhGbkdOekx4cXc0Q1I4TWthZlBKNElwY1FpTXhNCkdySDdBaXFUQ1h0T29aTDZEOTVYS2ZUbHhKQkp2MExvYlIyM2RJNnFBWFd2Qm1xME1sRGExbU9JZUlpMFRtM3AKbCtmeFg3R1RPN2ltNU83NGxOVzZEUT09Ci0tLS0tRU5EIENFUlRJRklDQVRFLS0tLS0KLS0tLS1CRUdJTiBDRVJUSUZJQ0FURS0tLS0tCk1JSUdpVENDQkRpZ0F3SUJBZ0lEQVFBQk1FWUdDU3FHU0liM0RRRUJDakE1b0E4d0RRWUpZSVpJQVdVREJBSUMKQlFDaEhEQWFCZ2txaGtpRzl3MEJBUWd3RFFZSllJWklBV1VEQkFJQ0JRQ2lBd0lCTUtNREFnRUJNSHN4RkRBUwpCZ05WQkFzTUMwVnVaMmx1WldWeWFXNW5NUXN3Q1FZRFZRUUdFd0pWVXpFVU1CSUdBMVVFQnd3TFUyRnVkR0VnClEyeGhjbUV4Q3pBSkJnTlZCQWdNQWtOQk1SOHdIUVlEVlFRS0RCWkJaSFpoYm1ObFpDQk5hV055YnlCRVpYWnAKWTJWek1SSXdFQVlEVlFRRERBbEJVa3N0VFdsc1lXNHdIaGNOTWpBeE1ESXlNVGd5TkRJd1doY05ORFV4TURJeQpNVGd5TkRJd1dqQjdNUlF3RWdZRFZRUUxEQXRGYm1kcGJtVmxjbWx1WnpFTE1Ba0dBMVVFQmhNQ1ZWTXhGREFTCkJnTlZCQWNNQzFOaGJuUmhJRU5zWVhKaE1Rc3dDUVlEVlFRSURBSkRRVEVmTUIwR0ExVUVDZ3dXUVdSMllXNWoKWldRZ1RXbGpjbThnUkdWMmFXTmxjekVTTUJBR0ExVUVBd3dKVTBWV0xVMXBiR0Z1TUlJQ0lqQU5CZ2txaGtpRwo5dzBCQVFFRkFBT0NBZzhBTUlJQ0NnS0NBZ0VBblUyZHJyTlRmYmhOUUlsbGYrVzJ5K1JPQ2JTeklkMWFLWmZ0CjJUOXpqWlFPempHY2NsMTdpMW1JS1dsN05UY0IwVllYdDNKeFpTek9aanNqTE5WQUVOMk1HajlUaWVkTCtRZXcKS1pYMEptUUV1WWptK1dLa3NMdHhnZExwOUU3RVpOd05EcVYxcjBxUlA1dEI4T1dreVFiSWRMZXU0YUN6N2ovUwpsMUZrQnl0ZXY5c2JGR3p0N2N3bmp6aTltN25vcXNrK3VSVkJwMytJbjM1UVBkY2o4WWZsRW1uSEJOdnVVREpoCkxDSk1XOEtPalA2KytQaGJzM2lDaXRKY0FORXRXNHFUTkZvS1czQ0hsYmNTQ2pUTThLc05iVXgzQThlazVFVkwKalpXSDFwdDlFM1RmcFI2WHlmUUtuWTZrbDVhRUlQd2RXM2VGWWFxQ0ZQcklvOXBRVDZXdURTUDRKQ1lKYlpuZQpLS0liWmp6WGtKdDNOUUczMkV1a1lJbUJiOVNDa205K2ZTNUxaRmc5b2p6dWJNWDMrTmtCb1NYSTdPUHZuSE14Cmp1cDltdzVzZTZRVVY3R3FwQ0EyVE55cG9sbXVRK2NBYXhWN0pxSEU4ZGw5cFdmK1kzYXJiKzlpaUZDd0Z0NGwKQWxKdzVEMENUUlRDMVk1WVdGREJDckEvdkdubVRucUc4QytqalVBUzdjampSOHE0T1BoeURtSlJQbmFDL1pHNQp1UDBLMHo2R29PLzN1ZW45d3FzaEN1SGVnTFRwT2VIRUpSS3JRRnI0UFZJd1ZPQjArZWJPNUZnb3lPdzQzbnlGCkQ1VUtCRHhFQjRCS28vMHVBaUtITFJ2dmdMYk9SYlU4S0FSSXMxRW9xRWptRjhVdHJtUVdWMmhVand6cXd2SEYKZWk4clB4TUNBd0VBQWFPQm96Q0JvREFkQmdOVkhRNEVGZ1FVTzhadUdDckQvVDFpWkVpYjQ3ZEhMTFQ4di9ndwpId1lEVlIwakJCZ3dGb0FVaGF3YTBVUDN5S3hWMU1VZFFVaXIxWGhLMUZNd0VnWURWUjBUQVFIL0JBZ3dCZ0VCCi93SUJBREFPQmdOVkhROEJBZjhFQkFNQ0FRUXdPZ1lEVlIwZkJETXdNVEF2b0MyZ0s0WXBhSFIwY0hNNkx5OXIKWkhOcGJuUm1MbUZ0WkM1amIyMHZkbU5sYXk5Mk1TOU5hV3hoYmk5amNtd3dSZ1lKS29aSWh2Y05BUUVLTURtZwpEekFOQmdsZ2hrZ0JaUU1FQWdJRkFLRWNNQm9HQ1NxR1NJYjNEUUVCQ0RBTkJnbGdoa2dCWlFNRUFnSUZBS0lECkFnRXdvd01DQVFFRGdnSUJBSWdlVVFTY0FmM2xEWXFnV1UxVnRsRGJtSU44UzJkQzVrbVF6c1ovSHRBalFuTEUKUEkxamgzZ0piTHhMNmdmM0s4anhjdHpPV25rWWNiZGZNT09yMjhLVDM1SWFBUjIwcmVrS1JGcHRUSGhlK0RGcgozQUZ6WkxERDdjV0syOS9HcFBpdFBKREtDdkk3QTRVZzA2cms3SjB6QmUxZnovcWU0aTIvRjEycnZmd0NHWWhjClJ4UHk3UUYzcThmUjZHQ0pkQjFVUTVTbHdDakZ4RDR1ZXpVUnp0SWxJQWpNa3Q3REZ2S1JoKzJ6Sys1cGxWR0cKRnNqREp0TXoydWQ5eTBwdk9FNGozZEg1SVc5akd4YVNHU3RxTnJhYm5ucEYyMzZFVHIxL2E0M2I4RkZLTDVRTgptdDhWcjl4blhScHpucUNSdnFqcitrVnJiNmRsZnVUbGxpWGVRVE1sQm9SV0ZKT1JMOEFjQkp4R1o0SzJtWGZ0CmwxalU1VExlaDVLWEw5Tlc3YS9xQU9JVXMyRmlPaHFydHpBaEpSZzlJajhRa1E5UGsrY0tHenc2RWwzVDNrRnIKRWc2emt4bXZNdWFiWk9zZEtmUmtXZmhIMlpLY1RsRGZtSDFIMHpxMFEyYkczdXZhVmRpQ3RGWTFMbFd5QjM4SgpTMmZOc1IvUHk2dDVickVKQ0ZOdnphRGt5NktlQzRpb24vY1ZnVWFpN3p6UzNiR1FXektES1UzNVNxTlUyV2tQCkk4eENaMDBXdElpS0tGblhXVVF4dmxLbW1nWkJJWVBlMDF6RDBOOGF0RnhtV2lTbmZKbDY5MEI5ckpwTlIvZkkKYWp4Q1czU2Vpd3M2cjFabSt0Q3VWYk1pTnRwUzlUaGpOWDR1dmU1dGh5ZkUyRGdveFJGdlkxQ3NvRjVNCi0tLS0tRU5EIENFUlRJRklDQVRFLS0tLS0KLS0tLS1CRUdJTiBDRVJUSUZJQ0FURS0tLS0tCk1JSUdZekNDQkJLZ0F3SUJBZ0lEQVFBQU1FWUdDU3FHU0liM0RRRUJDakE1b0E4d0RRWUpZSVpJQVdVREJBSUMKQlFDaEhEQWFCZ2txaGtpRzl3MEJBUWd3RFFZSllJWklBV1VEQkFJQ0JRQ2lBd0lCTUtNREFnRUJNSHN4RkRBUwpCZ05WQkFzTUMwVnVaMmx1WldWeWFXNW5NUXN3Q1FZRFZRUUdFd0pWVXpFVU1CSUdBMVVFQnd3TFUyRnVkR0VnClEyeGhjbUV4Q3pBSkJnTlZCQWdNQWtOQk1SOHdIUVlEVlFRS0RCWkJaSFpoYm1ObFpDQk5hV055YnlCRVpYWnAKWTJWek1SSXdFQVlEVlFRRERBbEJVa3N0VFdsc1lXNHdIaGNOTWpBeE1ESXlNVGN5TXpBMVdoY05ORFV4TURJeQpNVGN5TXpBMVdqQjdNUlF3RWdZRFZRUUxEQXRGYm1kcGJtVmxjbWx1WnpFTE1Ba0dBMVVFQmhNQ1ZWTXhGREFTCkJnTlZCQWNNQzFOaGJuUmhJRU5zWVhKaE1Rc3dDUVlEVlFRSURBSkRRVEVmTUIwR0ExVUVDZ3dXUVdSMllXNWoKWldRZ1RXbGpjbThnUkdWMmFXTmxjekVTTUJBR0ExVUVBd3dKUVZKTExVMXBiR0Z1TUlJQ0lqQU5CZ2txaGtpRwo5dzBCQVFFRkFBT0NBZzhBTUlJQ0NnS0NBZ0VBMExkNTJSSk9kZWlKbHFLMkpkc1ZtRDdGa3R1b3RXd1gxZk5nClc0MVhZOVh6MUhFaFNVbWhMejlDdTlESFJsdmdKU054YmVZWXNuSmZ2eWp4MU1mVTBWNXRrS2lVMUVlc05GdGEKMWtUQTBzek5pc2RZYzlpc3FrN21YVDUrS2ZHUmJmYzRWLzl6UkljRThqbEhONjFTMWp1OFg5Mys2ZHhEVXJHMgpTenhxSjRCaHF5WW1VRHJ1UFhKU1g0dlVjMDFQN2o5OE1wcU9TOTVyT1JkR0hlSTUyTmF6NW0yQitPK3Zqc0MwCjYwZDM3alk5TEZldU9QNE1lcmk4cWdmaTJTNWtLcWcvYUY2YVB0dUFaUVZSN3UzS0ZZWFA1OVhtSmd0Y29nMDUKZ21JMFQvT2l0TGh1elZ2cFpjTHBoMG9kaC8xSVBYcXgzK01uakQ5N0E3ZlhwcUdkL3k4S3hYN2prc1RFekFPZwpiS0FlYW0zbG0rM3lLSWNUWU1sc1JNWFBjak5iSXZtc0J5a0QvL3hTbml1c3VIQmtnbmxFTkVXeDFVY2JRUXJzCitnVkRrdVZQaHNueklSTmdZdk00OFkrN0xHaUpZbnJtRTh4Y3JleGVrQnhydmEyVjlUSlFxbk4zUTUza3Q1dmkKUWkzK2dDZm1rd0MwRjB0aXJJWmJMa1hQclB3elowTTllTnhoSXlTYjJucEpmZ25xejU1STB1MzN3aDRyMFpOUQplVEdmdzAzTUJVdHl1ekdlc0drY3crbG9xTWFxMXFSNHRqR2JQWXhDdnBDcTcrT2dwQ0NvTU5pdDJ1TG85TTE4CmZIejEwbE9NVDhuV0FVdlJaRnp0ZVhDbSs3UEhkWVBsbVF3VXczTHZlbkovSUxYb1FQSGZia0gwQ3lQZmhsMWoKV2hKRlphc0NBd0VBQWFOK01Id3dEZ1lEVlIwUEFRSC9CQVFEQWdFR01CMEdBMVVkRGdRV0JCU0ZyQnJSUS9mSQpyRlhVeFIxQlNLdlZlRXJVVXpBUEJnTlZIUk1CQWY4RUJUQURBUUgvTURvR0ExVWRId1F6TURFd0w2QXRvQ3VHCktXaDBkSEJ6T2k4dmEyUnphVzUwWmk1aGJXUXVZMjl0TDNaalpXc3ZkakV2VFdsc1lXNHZZM0pzTUVZR0NTcUcKU0liM0RRRUJDakE1b0E4d0RRWUpZSVpJQVdVREJBSUNCUUNoSERBYUJna3Foa2lHOXcwQkFRZ3dEUVlKWUlaSQpBV1VEQkFJQ0JRQ2lBd0lCTUtNREFnRUJBNElDQVFDNm0wa0RwNnp2NE9qZmd5K3psZWVoc3g2b2wwb2NnVmVsCkVUb2JweCtFdUNzcVZGUlBLMWpaMXNwL2x5ZDkrMGZRMHI2Nm43a2FnUms0Q2EzOWc2NldHVEpNZUpkcVlyaXcKU1RqakRDS1ZQU2VzV1hZUFZBeURobVA1bjJ2K0JZaXBaV2hwdnFwYWlPK0VHSzVJQlArNTc4UWVXL3NTb2tySwpkSGFMQXhHMkxoWnhqOWFGNzNmcUM3T0FKWjVhUG9udzRSRTI5OUZWYXJoMVR4MmVUM3dTZ2tEZ3V0Q1RCMVlxCnpUNUR1d3ZBZStjbzJDSVZJek1EYW1ZdVNGalBOMEJDZ29qbDdWK2JUb3U3ZE1zcUl1L1RXL3JQQ1g5L0VVY3AKS0dLcVBRM1ArTjlyMWhqRUZZMXBsQmc5M3Q1M09PbzQ5R05JK1YxenZYUExJNnhJRlZzaCttdG8yUnRnRVgvZQpwbU1LVE5ONnBzVzg4cWc3YzFoVFd0TjZNYlJ1UTB2bStPKy8ydEtCRjJoOFRIYjk0T3Z2SEhvRkRwYkNFTGxxCkhuSVloeHkwWUtYR3lhVzFOamZVTHhycm14Vlc0d2NuNUU4R2RkbXZOYTZ5WW04c2NKYWdFaTEzbWhHdTRKcWgKM1FVM3NmOGlVU1VyMDl4UUR3SHRPUVVWSXF4NG1hQlpQQnRTTWYrcVVEdGpYU1NxOGxmV2NkOGJMcjltZHNVbgpKWkowK3R1UE1LbUJuU0g4NjBsbEtrK1ZwVlFzZ3FiekRJdk9MdkQ2VzFVbXEyNWJveENZSitUdUJvYTRzK0hICkNWaUF2Z1Q5a2YvckJxMWQraXZqNnNra0h4dXpjeGJrMXh2NlpHeHJ0ZUp4Vkg3S2xYN1lSZFo2ZUFSS3dMZTQKQUZaRUF3b0tDUT09Ci0tLS0tRU5EIENFUlRJRklDQVRFLS0tLS0K", "evidence": "AgAAAAIAAAAfAAMAAAAAAAEAAAAAAAAAAAAAAAAAAAACAAAAAAAAAAAAAAAAAAAAAAAAAAEAAAADAAAAAAAI0gEAAAAAAAAAAAAAAAAAAAA2sD2rjodRsm2bM/ovoSlvgjojjvPdYE91ikr/WytB0AAAAAAAAAAAAAAAAAAAAAAAAAAAAAAAAAAAAAAAAAAAAsOw1b8dJW+k47Xe78B7Vf8vcCkIXtNQ9glZFAoaUfExB1O6WrLAOgU2scDBk69Hc5c7eNcMxoNTQm3hiNtd/Fflt2bjmZNftzphEn6ibSCBLO9VZ+eO/KBz/eiJSxgOqu87VghAkMZHgrWtU2vPED0ZSRSyKcqsXFQIr86R/IYAAAAAAAAAAAAAAAAAAAAAAAAAAAAAAAAAAAAAAAAAAAAAAAAAAAAAAAAAAAAAAAC2lN7JUaqQruN7xCbmF5A00095kZm9M5Ex5ygXa4omgv//////////////////////////////////////////AwAAAAAACHMAAAAAAAAAAAAAAAAAAAAAAAAAAAAAAABHOcn2RumKAbhKXwuevuGwu3RUv/Tljqp3eiCbJhi4iwAB2XK4uMPbLcSojlKkRl8oV61G54T+BfGqorJpZGqqAwAAAAAACHMENAEABDQBAAMAAAAAAAhzAAAAAAAAAAAAAAAAAAAAAAAAAAAAAAAAAAAAAAAAAAAAAAAAAAAAAAAAAAAAAAAAAAAAAAAAAAAAAAAAAAAAAAAAAAAAAAAAAAAAAAAAAAAAAAAAAAAAAAAAAAAAAAAAAAAAAAAAAAAAAAAAAAAAAAAAAAAAAAAAAAAAAAAAAAAAAAAAAAAAAAAAAAAAAAAAAAAAAAAAAAAAAAAAAAAAAAAAAAAAAAAAh/pyLeFMLEuTT4XXY3X9RRev+7NOJ3j/12h+XcmKrN/IhHk6HnqvkKDPVRaOoeD1AAAAAAAAAAAAAAAAAAAAAAAAAAAAAAAAYrnRk7gjAhyhgTmE4zt/DhBL9Eci+ksEj4M5meaieDGOD8sgqYWdDGUkbIgS+5JrAAAAAAAAAAAAAAAAAAAAAAAAAAAAAAAAAAAAAAAAAAAAAAAAAAAAAAAAAAAAAAAAAAAAAAAAAAAAAAAAAAAAAAAAAAAAAAAAAAAAAAAAAAAAAAAAAAAAAAAAAAAAAAAAAAAAAAAAAAAAAAAAAAAAAAAAAAAAAAAAAAAAAAAAAAAAAAAAAAAAAAAAAAAAAAAAAAAAAAAAAAAAAAAAAAAAAAAAAAAAAAAAAAAAAAAAAAAAAAAAAAAAAAAAAAAAAAAAAAAAAAAAAAAAAAAAAAAAAAAAAAAAAAAAAAAAAAAAAAAAAAAAAAAAAAAAAAAAAAAAAAAAAAAAAAAAAAAAAAAAAAAAAAAAAAAAAAAAAAAAAAAAAAAAAAAAAAAAAAAAAAAAAAAAAAAAAAAAAAAAAAAAAAAAAAAAAAAAAAAAAAAAAAAAAAAAAAAAAAAAAAAAAAAAAAAAAAAAAAAAAAAAAAAAAAAAAAAAAAAAAAAAAAAAAAAAAAAAAAAAAAAAAAAAAAAAAAAAAAAAAAA=", "uvm_endorsements": "0oRZE86nATglA3BhcHBsaWNhdGlvbi9qc29uGCGDWQZvMIIGazCCBFOgAwIBAgITMwAAABxxpnEfWQZPEAAAAAAAHDANBgkqhkiG9w0BAQwFADBVMQswCQYDVQQGEwJVUzEeMBwGA1UEChMVTWljcm9zb2Z0IENvcnBvcmF0aW9uMSYwJAYDVQQDEx1NaWNyb3NvZnQgU0NEIFByb2R1Y3RzIFJTQSBDQTAeFw0yMzEwMTkyMDAwMjdaFw0yNDEwMTYyMDAwMjdaMGwxCzAJBgNVBAYTAlVTMRMwEQYDVQQIEwpXYXNoaW5ndG9uMRAwDgYDVQQHEwdSZWRtb25kMR4wHAYDVQQKExVNaWNyb3NvZnQgQ29ycG9yYXRpb24xFjAUBgNVBAMTDUNvbnRhaW5lclBsYXQwggGiMA0GCSqGSIb3DQEBAQUAA4IBjwAwggGKAoIBgQDDs97+QnO9QUmRY8N09HSAWzHw8fbXbwQYzBW5qiIMnBFVcWC2aC0g239fcl+/ubt6p3A1xW75zaMmvibFPK/iUxKiJtek7kZdDD0PI2eoL/EmPBL0OLJwSb8NzKJbva+dSXndYjidTCOSBT7f862RBNF/TmidfPl6Qte59Yim5RZ+VyDGOG2Sr3qY0oiD+lzE4ZCJNtdfi8SVGXjY9VHXLKReoU1eHNtqTO6iRSk0R4VKIKfao1l4b10XM9UfuKm0O96QHwYNRDydqBivQ8Yr2HILgsKvk1lxyt6DIlUX5RsHZgpMM2CrphXQ83vRt6//BqZFkz30VD1LKGJs/IcY7hS5qgYZAakulz1KWUBQuihQ2IZeIcQVuJ2MAxGX3MsW8NkFCalZTMPlN/IBd0Pwb95MwT/kP4hVNjREHZBxxpOx4lXqkrAtQ3RvvtjmVxdUDGxLIgCCIx2g0eMIRS6ghIwaEN2ldk3nOsBbQu6qxlyq/+H4GwW1XeuUYi8yEJECAwEAAaOCAZswggGXMA4GA1UdDwEB/wQEAwIHgDAjBgNVHSUEHDAaBgsrBgEEAYI3TDsBAQYLKwYBBAGCN0w7AQIwHQYDVR0OBBYEFPXTTQJXWkUWD7uFNOULaC+qbyhHMEUGA1UdEQQ+MDykOjA4MR4wHAYDVQQLExVNaWNyb3NvZnQgQ29ycG9yYXRpb24xFjAUBgNVBAUTDTQ3Mjk3Mis1MDE2MDUwHwYDVR0jBBgwFoAUVc1NhW7NSjXDjj9yAbqqmBmXS6cwXgYDVR0fBFcwVTBToFGgT4ZNaHR0cDovL3d3dy5taWNyb3NvZnQuY29tL3BraW9wcy9jcmwvTWljcm9zb2Z0JTIwU0NEJTIwUHJvZHVjdHMlMjBSU0ElMjBDQS5jcmwwawYIKwYBBQUHAQEEXzBdMFsGCCsGAQUFBzAChk9odHRwOi8vd3d3Lm1pY3Jvc29mdC5jb20vcGtpb3BzL2NlcnRzL01pY3Jvc29mdCUyMFNDRCUyMFByb2R1Y3RzJTIwUlNBJTIwQ0EuY3J0MAwGA1UdEwEB/wQCMAAwDQYJKoZIhvcNAQEMBQADggIBAHaZyKfQ+0uXl79Y8tgT3eOzDnKhupIdqw4Gw56vT7FuQM0v+/klkLXVS/lDQ0UOIZCVOYF21hEKl5F5l/XORPRs0XMtuHi9VFUq4x/I0r7692vykPY6NdUZWCsySzaWfr6db/nvJx11w/bWsljCKvQ5xnKH+d1jCbf5SoJbYLjiyGXue85X0So334BOG5+sFf7iVl3UUuM8d2cccSWXaarjjVXxw44vImFEU+1W0iQSdkxojL0uFPNA3MjQNlkG2Wf4xAS6S+m6dIz380UW6Ax8c5Kivnt+tnIKkvpz9mHY+grp98Lrmg5JsQLN7oSdXiIe0EGP5DudUpPpOWN32npHYnDzecR+NLapAyXmoS/EG01Fhq4fVUp+PyGr36YjnvBI297g92f6h1NtSiJel1WIAxVXYWPo8d/3YVVlM/8pDJBWCTdt+CBGGKQ3ogfSESkHsVmStjM/ItOgu1iC51jQFDwhxxF80V2sqKPx7PA+Ftt1oYkHy08E8rU65djZm6dtbVsq7QZDaFmpIpABs7yT3YOMuW3B++Rz1QOHVF2M3sDmb1KXyaX2S89khSZHaSVlpxWjKl4c/b1sIQiIo1XDkMoQj8DndejbNpIRIUHTgS7B3PyLKbBw8DNQLKImbFlJMeXdiVD77bTAR0nmLrMY3UNABISI0NE19NK/30eiWQbVMIIG0TCCBLmgAwIBAgITMwAAAAOVhEf/iehmCQAAAAAAAzANBgkqhkiG9w0BAQwFADBfMQswCQYDVQQGEwJVUzEeMBwGA1UEChMVTWljcm9zb2Z0IENvcnBvcmF0aW9uMTAwLgYDVQQDEydNaWNyb3NvZnQgU3VwcGx5IENoYWluIFJTQSBSb290IENBIDIwMjIwHhcNMjIwMjE3MDA0NTIzWhcNNDIwMjE3MDA1NTIzWjBVMQswCQYDVQQGEwJVUzEeMBwGA1UEChMVTWljcm9zb2Z0IENvcnBvcmF0aW9uMSYwJAYDVQQDEx1NaWNyb3NvZnQgU0NEIFByb2R1Y3RzIFJTQSBDQTCCAiIwDQYJKoZIhvcNAQEBBQADggIPADCCAgoCggIBAKvtf7VxvoxzvvHXyp3xAdZ0h7yMQpNMn8qVdGtOR+pyhLWkFsGMQlTXDe2Yes+o7mC0IEQJMz39CJxIjG6XYIQfcF2CaO/6MCzWzysbFvlTkoY/LN/g0/RlcJ/IdFlf0VWcvujpZPh9CLlEd0HS9qYFRAPRRQOvwe3NT5uEd38fRbKbZ6vCJG2c/YxHByKbeooYReovPoNpVpxdaIDS64IdgGl8mX+yTPwwwLHOfR+E2UWgnnQqgNYp0hCM2YZ+J5zU0QZCwZ1JMLXQ9eK0sJW3uPfj7iA/k1k57kN3dSZ4P4hkqGVTAnrBzaoZsINMkGVJbgEpfSPrRLBOkr4Zmh7m8PigL8B8xIJ01Tx1KBmfiWAFGmVx++NSY8oFxRW/DdKdwWLr5suCpB2ONjF7LNv4A5v4SZ+zYCwpTc8ouxPPUtZSG/fklVEFveW30jMJwQAf29X8wAuJ0pwuWaP2PziQSonR4VmRP3cKz88aAbm0zmzvx+pdTCX9fH/cTuYwErjJA3d9G7/3sDGE/QBqkjC+NkZI8XCdm6Ur8QIK4LaZJ/ZBT9QEkXF7xML0FBe3YLYWk5F2pc4d2wJinZIFvJJvLvkAp//guabt6wCXTjxHDz2RkiJnmiteSLO09DeQIvgEGY7nJTKy1oMwRoalGrL14YD4QyNawcazBtGZQ20NAgMBAAGjggGOMIIBijAOBgNVHQ8BAf8EBAMCAYYwEAYJKwYBBAGCNxUBBAMCAQAwHQYDVR0OBBYEFFXNTYVuzUo1w44/cgG6qpgZl0unMBEGA1UdIAQKMAgwBgYEVR0gADAZBgkrBgEEAYI3FAIEDB4KAFMAdQBiAEMAQTAPBgNVHRMBAf8EBTADAQH/MB8GA1UdIwQYMBaAFAuzaDuv2q/ucKV22SH3zEQWB9D4MGwGA1UdHwRlMGMwYaBfoF2GW2h0dHA6Ly93d3cubWljcm9zb2Z0LmNvbS9wa2lvcHMvY3JsL01pY3Jvc29mdCUyMFN1cHBseSUyMENoYWluJTIwUlNBJTIwUm9vdCUyMENBJTIwMjAyMi5jcmwweQYIKwYBBQUHAQEEbTBrMGkGCCsGAQUFBzAChl1odHRwOi8vd3d3Lm1pY3Jvc29mdC5jb20vcGtpb3BzL2NlcnRzL01pY3Jvc29mdCUyMFN1cHBseSUyMENoYWluJTIwUlNBJTIwUm9vdCUyMENBJTIwMjAyMi5jcnQwDQYJKoZIhvcNAQEMBQADggIBAG/eYdZr+kG/bRyUyOGKw8qn9DME5Ckmz3vmIdcmdU+LE3TnFzEBRo1FRF1tdOdqCq58vtH5luxa8hkl4wyvvAjv0ahppr+2UI79vyozKGIC4ud2zBpWgtmxifFv5KyXy7kZyrvuaVDmR3hwAhpZyTfS6XLxdRnsDlsD95qdw89hBKf8l/QfFhCkPJi3BPftb0E1kFQ5qUzl4jSngCKyT8fdXZBRdHlHil11BJpNm7gcJxJQfYWBX+EDRpNGS0YI5/cQhMES35jYJfGGosw9DFCfORzjRmc1zpEVXUrnbnJDtcjrpeQz0DQg6KVwOjSkEkvjzKltH0+bnU1IKvrSuVy8RFWci1vdrAj0I6Y2JaALcE00Lh86BHGYVK/NZEZQAAXlCPRaOQkcCaxkuT0zNZB0NppU1485jHR67p78bbBpXSe9LyfpWFwB3q6jye9KW2uXi/7zTPYByX0AteoVo6JW56JXhILCWmzBjbj8WUzco/sxjwbthT0WtKDADKuKREahCy0tSestD3D5XcGIdMvU9BBLFglXtW2LmdTDe4lLBSuuS2TQoFBw/BoqXctCe/sDer5TVxeZ4h7zU50vcrCV74x+xCI4XpUmXI3uyLrhEVJh0C03L3pE+NTmIIm+7Zk8q5MmrkQ7pVwkJdT7cW7YgiqkoCIOeygb/UVPXxhWWQWzMIIFrzCCA5egAwIBAgIQaCjVTH5c2r1DOa4MwVoqNTANBgkqhkiG9w0BAQwFADBfMQswCQYDVQQGEwJVUzEeMBwGA1UEChMVTWljcm9zb2Z0IENvcnBvcmF0aW9uMTAwLgYDVQQDEydNaWNyb3NvZnQgU3VwcGx5IENoYWluIFJTQSBSb290IENBIDIwMjIwHhcNMjIwMjE3MDAxMjM2WhcNNDcwMjE3MDAyMTA5WjBfMQswCQYDVQQGEwJVUzEeMBwGA1UEChMVTWljcm9zb2Z0IENvcnBvcmF0aW9uMTAwLgYDVQQDEydNaWNyb3NvZnQgU3VwcGx5IENoYWluIFJTQSBSb290IENBIDIwMjIwggIiMA0GCSqGSIb3DQEBAQUAA4ICDwAwggIKAoICAQCeJQFmGR9kNMGdOSNiHXGLVuol0psf7ycBgr932JQzgxhIm1Cee5ZkwtDDX0X/MpzoFxe9eO11mF86BggrHDebRkqQCrCvRpI+M4kq+rjnMmPzI8du0hT7Jlju/gaEVPrBHzeq29TsViq/Sb3M6wLtxk78rBm1EjVpFYkXTaNo6mweKZoJ8856IcYJ0RnqjzBGaTtoBCt8ii3WY13qbdY5nr0GPlvuLxFbKGunUqRoXkyk6q7OI79MNnHagUVQjsqGzv9Tw7hDsyTuB3qitPrHCh17xlI1MewIH4SAklv4sdo51snn5YkEflF/9OZqZEdJ6vjspvagQ1P+2sMjJNgl2hMsKrc/lN53HEx4HGr5mo/rahV3d61JhM4QQMeZSA/Vlh6AnHOhOKEDb9NNINC1Q+T3LngPTve8v2XabZALW7/e6icnmWT4OXxzPdYh0u7W81MRLlXD3OrxKVfeUaF4c5ALL/XJdTbrjdJtjnlduho4/98ZAajSyNHW8uuK9S7RzJMTm5yQeGVjeQTE8Z6fjDrzZAz+mB2T4o9WpWNTI7hucxZFGrb3ew/NpDL/Wv6WjeGHeNtwg6gkhWkgwm0SDeV59ipZz9ar54HmoLGILQiMC7HP12w2r575A2fZQXOpq0W4cWBYGNQWLGW60QXeksVQEBGQzkfM+6+/I8CfBQIDAQABo2cwZTAOBgNVHQ8BAf8EBAMCAYYwDwYDVR0TAQH/BAUwAwEB/zAdBgNVHQ4EFgQUC7NoO6/ar+5wpXbZIffMRBYH0PgwEAYJKwYBBAGCNxUBBAMCAQAwEQYDVR0gBAowCDAGBgRVHSAAMA0GCSqGSIb3DQEBDAUAA4ICAQBIxzf//8FoV9eLQ2ZGOiZrL+j63mihj0fxPTSVetpVMfSV0jhfLLqPpY1RMWqJVWhsK0JkaoUkoFEDx93RcljtbB6M2JHF50kRnRl6N1ged0T7wgiYQsRN45uKDs9ARU8bgHBZjJOB6A/VyCaVqfcfdwa4yu+c++hm2uU54NLSYsOn1LYYmiebJlBKcpfVs1sqpP1fL37mYqMnZgz62RnMER0xqAFSCOZUDJljK+rYhNS0CBbvvkpbiFj0Bhag63pd4cdE1rsvVVYl8J4M5A8S28B/r1ZdxokOcalWEuS5nKhkHrVHlZKu0HDIk318WljxBfFKuGxyGKmuH1eZJnRm9R0P313w5zdbX7rwtO/kYwd+HzIYaalwWpL5eZxY1H6/cl1TRituo5lg1oWMZncWdq/ixRhb4l0INtZmNxdl8C7PoeW85o0NZbRWU12fyK9OblHPiL6S6jD7LOd1P0JgxHHnl59zx5/K0bhsI+pQKB0OQ8z1qRtA66aY5eUPxZIvpZbH1/o8GO4dG2ED/YbnJEEzvdjztmB88xyCA9Vgr9/0IKTkgQYiWsyFM31k+OS4v4AX1PshP2Ou54+3F0Tsci41yQvQgR3pcgMJQdnfCUjmzbeyHGAlGVLzPRJJ7Z2UIo5xKPjBB1Rz3TgItIWPFGyqAK9Aq7WHzrY5XHP5kBgigi9YIBKbm6PUb89nwF+ay9zwqbiPujH55M/PNdYoPO2MabH+Y2lzc3hcZGlkOng1MDk6MDpzaGEyNTY6SV9faXVMMjVvWEVWRmRUUF9hQkx4X2VUMVJQSGJDUV9FQ0JRZllacHQ5czo6ZWt1OjEuMy42LjEuNC4xLjMxMS43Ni41OS4xLjJkZmVlZHVDb250YWluZXJQbGF0LUFNRC1VVk1rc2lnbmluZ3RpbWXBGmVTyIChaXRpbWVzdGFtcFkUSTCCFEUGCSqGSIb3DQEHAqCCFDYwghQyAgEDMQ8wDQYJYIZIAWUDBAIBBQAwggFsBgsqhkiG9w0BCRABBKCCAVsEggFXMIIBUwIBAQYKKwYBBAGEWQoDATAxMA0GCWCGSAFlAwQCAQUABCCZ95qVu/C6ZjToQzVd4gLCIX5jnJWPDK1mDQpOI9RbswIGZSiv2HUlGBMyMDIzMTExNDE5MjAzMi4yOTZaMASAAgH0AhhEJDC7K1iE55nBZ4QqG5oJwLRlSzoSac6ggdGkgc4wgcsxCzAJBgNVBAYTAlVTMRMwEQYDVQQIEwpXYXNoaW5ndG9uMRAwDgYDVQQHEwdSZWRtb25kMR4wHAYDVQQKExVNaWNyb3NvZnQgQ29ycG9yYXRpb24xJTAjBgNVBAsTHE1pY3Jvc29mdCBBbWVyaWNhIE9wZXJhdGlvbnMxJzAlBgNVBAsTHm5TaGllbGQgVFNTIEVTTjpFMDAyLTA1RTAtRDk0NzElMCMGA1UEAxMcTWljcm9zb2Z0IFRpbWUtU3RhbXAgU2VydmljZaCCDpkwggcgMIIFCKADAgECAhMzAAAB2ZxcBZKwg2s+AAEAAAHZMA0GCSqGSIb3DQEBCwUAMHwxCzAJBgNVBAYTAlVTMRMwEQYDVQQIEwpXYXNoaW5ndG9uMRAwDgYDVQQHEwdSZWRtb25kMR4wHAYDVQQKExVNaWNyb3NvZnQgQ29ycG9yYXRpb24xJjAkBgNVBAMTHU1pY3Jvc29mdCBUaW1lLVN0YW1wIFBDQSAyMDEwMB4XDTIzMDYwMTE4MzI1OFoXDTI0MDIwMTE4MzI1OFowgcsxCzAJBgNVBAYTAlVTMRMwEQYDVQQIEwpXYXNoaW5ndG9uMRAwDgYDVQQHEwdSZWRtb25kMR4wHAYDVQQKExVNaWNyb3NvZnQgQ29ycG9yYXRpb24xJTAjBgNVBAsTHE1pY3Jvc29mdCBBbWVyaWNhIE9wZXJhdGlvbnMxJzAlBgNVBAsTHm5TaGllbGQgVFNTIEVTTjpFMDAyLTA1RTAtRDk0NzElMCMGA1UEAxMcTWljcm9zb2Z0IFRpbWUtU3RhbXAgU2VydmljZTCCAiIwDQYJKoZIhvcNAQEBBQADggIPADCCAgoCggIBANXpIM3WuBjbfTnIt0J1Q28cIQThnS5wPoIq8vmUDsczzVIyRbfpFTvtRoEv09Jy+Kp9XMTavalFtEy0MEzATHWJqLNXYRmw0Ya7N5Hdc1g5tC8lUtoKIGS0Bl2rvkE0UiKX5J92leArNVBmIMEkM3nRYIAM2utvjxnhnv8q/LNoPgZv5pl4KKgHYaDWbnd37qlRMFzdY7nEdmL+usj9d2eGITr9uymOlTlq58KUgPHRAOrVBHDThp2sqFwNbIYvdJoGn+GM37gklTsrO+wpZlV1O5c+iOdpPBZwd0QZ/PGJoXfTN3xJjhhFRwwY85A5EfUg/CTDCWpCRzQcGQkJDOJpdj8imAxHD9c/hS/4kEnxFkYpk3XNE9ZP13m8cZRKZfebvtEqgJ+SBImJ8iJCLoVzQ5gpLqBk4Dud3i36WICuv2eKp4L9Rw065WtxULgJuTB8nZ4eRpaHXyxS3dQPxAdgtDCf3k/4ebw9kmKCvVJEtyybyk4957s8Fud0j9V4omyZB2N6TZoU71UadS3MMMGjCWFeyGzBkwyQsn/iNTNCZQF+b4kAfXnXoT4bTbBLs2DMzCakdYKYBoV13sPIkioZrptxmtHtAAt2TAiFVAODNkC43GrC+HghrhkjlWjKPhvvNYCGa6unCkymKPP6J55bB/pl2bKxGNH/JnpReYZrAgMBAAGjggFJMIIBRTAdBgNVHQ4EFgQUHDrBKVNnqAVeXTnD+zcZrV/nXCcwHwYDVR0jBBgwFoAUn6cVXQBeYl2D9OXSZacbUzUZ6XIwXwYDVR0fBFgwVjBUoFKgUIZOaHR0cDovL3d3dy5taWNyb3NvZnQuY29tL3BraW9wcy9jcmwvTWljcm9zb2Z0JTIwVGltZS1TdGFtcCUyMFBDQSUyMDIwMTAoMSkuY3JsMGwGCCsGAQUFBwEBBGAwXjBcBggrBgEFBQcwAoZQaHR0cDovL3d3dy5taWNyb3NvZnQuY29tL3BraW9wcy9jZXJ0cy9NaWNyb3NvZnQlMjBUaW1lLVN0YW1wJTIwUENBJTIwMjAxMCgxKS5jcnQwDAYDVR0TAQH/BAIwADAWBgNVHSUBAf8EDDAKBggrBgEFBQcDCDAOBgNVHQ8BAf8EBAMCB4AwDQYJKoZIhvcNAQELBQADggIBACo21Vgs7rVMy4hqcLtyW3SL5dFFsfCfA2jTlDezimkW13icKYH9Mk8Mnq68SvLGzS/Dlj6NDBSIqeGXZUYbAirSlYMi5pbimkxXWlhB8np20EaRGJM/V4pW8BFhkxFohN71mHAkmdg/zekzEcLFoSxkLiKVjf/nl2p3hldMLP9ykblqeYNqu2daaDKzKA2y1PBtYklGPzmBhGSPGL+fEoCIQXGXoZ+RyddXLwNEVCPV3cCKqx4+h4jPG7WK4AlHAOt97g2coeqhOBay/t4JYmdaNZZG3tFEaum/MtCj8HFRvyLj1TBGD0blvGl3lK7Vvbbga/obUdFT6okcHXOh7jUPav+JzYE+i6xX2d5grmojk8cuyECfphNCWVtX2kJs5S9k7R213CnkcfZ/Dqh8k3Apw8SVqqQRzG+uGFFarA2BoRVPIhXiMxzyM9vHY2H3MDO2dv01+cMU4T7+AXxxmpNr9PrlMY0/e4yI/eCvychdDYhHAxVSguYa7ap+aEOh7Czd1y+TqzVoDqZcfD4wA0QgMoqPDeLYbom1mQR6a7U5e2ySD+0ad/LBoyCrkJq5T1vp6dO0D5QT4YqeaJBbphQc+EEjQvZAbvpNEGt7k+k1UeLJz/TVuNQQyl5oH4icAficPFhfHXzBskT578hsy/TXjsQUvv3Z0QsXRfCqpxTRMIIHcTCCBVmgAwIBAgITMwAAABXF52ueAptJmQAAAAAAFTANBgkqhkiG9w0BAQsFADCBiDELMAkGA1UEBhMCVVMxEzARBgNVBAgTCldhc2hpbmd0b24xEDAOBgNVBAcTB1JlZG1vbmQxHjAcBgNVBAoTFU1pY3Jvc29mdCBDb3Jwb3JhdGlvbjEyMDAGA1UEAxMpTWljcm9zb2Z0IFJvb3QgQ2VydGlmaWNhdGUgQXV0aG9yaXR5IDIwMTAwHhcNMjEwOTMwMTgyMjI1WhcNMzAwOTMwMTgzMjI1WjB8MQswCQYDVQQGEwJVUzETMBEGA1UECBMKV2FzaGluZ3RvbjEQMA4GA1UEBxMHUmVkbW9uZDEeMBwGA1UEChMVTWljcm9zb2Z0IENvcnBvcmF0aW9uMSYwJAYDVQQDEx1NaWNyb3NvZnQgVGltZS1TdGFtcCBQQ0EgMjAxMDCCAiIwDQYJKoZIhvcNAQEBBQADggIPADCCAgoCggIBAOThpkzntHIhC3miy9ckeb0O1YLT/e6cBwfSqWxOdcjKNVf2AX9sSuDivbk+F2Az/1xPx2b3lVNxWuJ+Slr+uDZnhUYjDLWNE893MsAQGOhgfWpSg0S3po5GawcU88V29YZQ3MFEyHFcUTE3oAo4bo3t1w/YJlN8OWECesSq/XJprx2rrPY2vjUmZNqYO7oaezOtgFt+jBAcnVL+tuhiJdxqD89d9P6OU8/W7IVWTe/dvI2k45GPsjksUZzpcGkNyjYtcI4xyDUoveO0hyTD4MmPfrVUj9z6BVWYbWg7mka97aSueik3rMvrg0XnRm7KMtXAhjBcTyziYrLNueKNiOSWrAFKu75xqRdbZ2De+JKRHh09/SDPc31BmkZ1zcRfNN0Sidb9pSB9fvzZnkXftnIv231fgLrbqn427DZM9ituqBJR6L8FA6PRc6ZNN3SUHDSCD/AQ8rdHGO2n6Jl8P0zbr17C89XYcz1DTsEzOUyOArxCaC4Q6oRRRuLRvWoYWmEBc8pnol7XKHYC4jMYctenIPDC+hIK12NvDMk2ZItboKaDIV1fMHSRlJTYuVD5C4lh8zYGNRiER9vcG9H9stQcxWv2XFJRXRLbJbqvUAV6bMURHXLvjflSxIUXk8A8FdsaN8cIFRg/eKtFtvUeh17aj54WcmnGrnu3tz5q4i6tAgMBAAGjggHdMIIB2TASBgkrBgEEAYI3FQEEBQIDAQABMCMGCSsGAQQBgjcVAgQWBBQqp1L+ZMSavoKRPEY1Kc8Q/y8E7jAdBgNVHQ4EFgQUn6cVXQBeYl2D9OXSZacbUzUZ6XIwXAYDVR0gBFUwUzBRBgwrBgEEAYI3TIN9AQEwQTA/BggrBgEFBQcCARYzaHR0cDovL3d3dy5taWNyb3NvZnQuY29tL3BraW9wcy9Eb2NzL1JlcG9zaXRvcnkuaHRtMBMGA1UdJQQMMAoGCCsGAQUFBwMIMBkGCSsGAQQBgjcUAgQMHgoAUwB1AGIAQwBBMAsGA1UdDwQEAwIBhjAPBgNVHRMBAf8EBTADAQH/MB8GA1UdIwQYMBaAFNX2VsuP6KJcYmjRPZSQW9fOmhjEMFYGA1UdHwRPME0wS6BJoEeGRWh0dHA6Ly9jcmwubWljcm9zb2Z0LmNvbS9wa2kvY3JsL3Byb2R1Y3RzL01pY1Jvb0NlckF1dF8yMDEwLTA2LTIzLmNybDBaBggrBgEFBQcBAQROMEwwSgYIKwYBBQUHMAKGPmh0dHA6Ly93d3cubWljcm9zb2Z0LmNvbS9wa2kvY2VydHMvTWljUm9vQ2VyQXV0XzIwMTAtMDYtMjMuY3J0MA0GCSqGSIb3DQEBCwUAA4ICAQCdVX38Kq3hLB9nATEkW+Geckv8qW/qXBS2Pk5HZHixBpOXPTEztTnXwnE2P9pkbHzQdTltuw8x5MKP+2zRoZQYIu7pZmc6U03dmLq2HnjYNi6cqYJWAAOwBb6J6Gngugnue99qb74py27YP0h1AdkY3m2CDPVtI1TkeFN1JFe53Z/zjj3G82jfZfakVqr3lbYoVSfQJL1AoL8ZthISEV09J+BAljis9/kpicO8F7BUhUKz/AyeixmJ5/ALaoHCgRlCGVJ1ijbCHcNhcy4sa3tuPywJeBTpkbKpW99Jo3QMvOyRgNI95ko+ZjtPu4b6MhrZlvSP9pEB9s7GdP32THJvEKt1MMU0sHrYUP4KWN1APMdUbZ1jdEgssU5HLcEUBHG/ZPkkvnNtyo4JvbMBV0lUZNlz138eW0QBjloZkWsNn6Qo3GcZKCS6OEuabvshVGtqRRFHqfG3rsjoiV5PndLQTHa1V1QJsWkBRH58oWFsc/4Ku+xBZj1p/cvBQUl+fpO+y/g75LcVv7TOPqUxUYS8vwLBgqJ7Fx0ViY1w/ue10CgaiQuPNtq6TPmb/wrpNPgkNWcr4A245oyZ1uEi6vAnQj0llOZ0dFtq0Z4+7X6gMTN9vMvpe784cETRkPHIqzqKOghif9lwY1NNje6CbaUFEMFxBmoQtB1VM1izoXBm8jGCBA0wggQJAgEBMIGTMHwxCzAJBgNVBAYTAlVTMRMwEQYDVQQIEwpXYXNoaW5ndG9uMRAwDgYDVQQHEwdSZWRtb25kMR4wHAYDVQQKExVNaWNyb3NvZnQgQ29ycG9yYXRpb24xJjAkBgNVBAMTHU1pY3Jvc29mdCBUaW1lLVN0YW1wIFBDQSAyMDEwAhMzAAAB2ZxcBZKwg2s+AAEAAAHZMA0GCWCGSAFlAwQCAQUAoIIBSjAaBgkqhkiG9w0BCQMxDQYLKoZIhvcNAQkQAQQwLwYJKoZIhvcNAQkEMSIEIICTLnVJTYHff0RhE3uZmq3HiBHv1TC5tEA1r+18D6H1MIH6BgsqhkiG9w0BCRACLzGB6jCB5zCB5DCBvQQgn6AVsi06b9QwMCcRPNsl7S7QNZ3YyCmBvRJxtCAHefMwgZgwgYCkfjB8MQswCQYDVQQGEwJVUzETMBEGA1UECBMKV2FzaGluZ3RvbjEQMA4GA1UEBxMHUmVkbW9uZDEeMBwGA1UEChMVTWljcm9zb2Z0IENvcnBvcmF0aW9uMSYwJAYDVQQDEx1NaWNyb3NvZnQgVGltZS1TdGFtcCBQQ0EgMjAxMAITMwAAAdmcXAWSsINrPgABAAAB2TAiBCASe0UZ9esPNmm71kbeDGRWh76rH0q9SniHO5k8rIvMvTANBgkqhkiG9w0BAQsFAASCAgDU9AD4W0lH5cGWYVuke9VDUZXu8ne+kLoEBYl0Hze83ewUPH/esUtWfpns240158Jimu9WkNnVzFzARta/b8whyosuLTQYGJtreeOfQzpModQz/Yfj94LZwn2YA1OoM8xEQQ1RY5CYL9nEKT8y9SZ3k8EAnmVhhtusQYv8A+NtEAWZA0NXVRSMeXx7S+e1xBwqFvDNT4JmXrwHujTj+/zf97etxd1wFD3QcHFAHBNjrAugQ6t2daeRQof1IIzP0G78m+XGLiFR/gjgzrzk1MkmlyxdXTkDFKnQu3ObED6aR8BAx2hn8Qu2+i/i56ZBNRi1hFVujL3E0+je0ggpcLwxvQzEQMdjuykydWqhgJLKYzLOOA/CaA0l3jjrRKT1GstCnyT/RpEPjQZpuL+HMQt0TW87IwwfXucGPtVi8FkH8Ncx7U3mpbp3n8Z7ssu8Hv2y/uNXgO7ngv3+GhNHC8zRPdAPnBqNAbgqqDSK6A9OS5Xqbr/P8XjTHiE9V1h/9Vw7zUtMXlQhMuepHwXefFvUeM5lSgmyfF/k9uOUNRRWPBxfuE0xV4ChnT1KzKLd7a2H+J+KjKH+Rh6VX7tv3ahRJXz5UTqNhx02ik1tXnvPLAgItvvythb9IGPx/Q7G8aBDmj4cL6J+qkiSw4WAUDZHHHZcpaXw3bUifF9fIkdlmFiuewogICJ4LW1zLXNldnNucHZtLWd1ZXN0c3ZuIjogIjEwMCIsCiAgIngtbXMtc2V2c25wdm0tbGF1bmNobWVhc3VyZW1lbnQiOiAiMDJjM2IwZDViZjFkMjU2ZmE0ZTNiNWRlZWZjMDdiNTVmZjJmNzAyOTA4NWVkMzUwZjYwOTU5MTQwYTFhNTFmMTMxMDc1M2JhNWFiMmMwM2EwNTM2YjFjMGMxOTNhZjQ3Igp9WQGAuqzoQ90fHQw503piez4xHKc7AxT8ezEbw/jV2ka6DlhBU/LaEYoTDfzukhjvAfuFY8g5O4GKzb0HtvYXOjZDC8fpBQ/RAsM3xFGZnwq8tKU0NJo3qSbGp7EOY5dgLJfkA+nv8Eu5Zgdfb+Jq3RF2dRxhLezKFAMpWci5ZGb04a9waBh2M8dvlRNME0q/2z11Wkuy2rtRw0EKQs725V1JcQD+Jv6cv/nD4shoCz6+Q7E71zWFMRtr7uuY7DD4LGT0HIYnEmmqCO/Gq6LpPuqptGZG7iivk1GEP1JaEXd/JXx81PoZdYjHG+5ho8vlGbbE8doNj6Jl5uNX+YFb4+JHtbxmGyNp9fEhM5IzuXlG8SI0ElNTdBweMKL87LWeTdygcM5zsFULCHlNCNf5NNDjP0kZoO0BYulfE74Ba/71qZQEnmKhdWDim4sdVl8t7UIu4AbtMpqBEjea6leuXnckZytZVDGY6C6+4DnIlfB7jEHE4f11xqAnRcxKvSpSf6Vj" }'  # pragma: allowlist secret


def get_test_wrapping_key():
    return '"-----BEGIN PUBLIC KEY-----\\nMIICIjANBgkqhkiG9w0BAQEFAAOCAg8AMIICCgKCAgEA0L9FDBjydkdstv7OKqkw\\ndMiugRqlSHC9Lchfd7jh5uCzv602LhlBJQeEFYchvaEquISLQFoZxEkpGEbEb15v\\nN2dKwTCi0ioEGBidtFmuKiVZqf46Hbnw4OdinQHrlGO2PRsRE+DYPOy6xrZTKEnD\\nK+OnHDsZ0U2qNJ80IjbxcC83lQpaMx8Ij8AddGY9Msv0TMMgaVsrDaQYLC8tmJih\\nxVI2f5BHFbTy3pw4Sq9xp6se+S/ycOUF0M6RFArZcD9uR/NxJKFJJlGOKskgwLnT\\nlhPck4sGeLhHUydRdqw0+h8EDsTIUysNxMOYtZETaVuBS+ISMy8+WQgVPs12Ujr3\\n17kaHeZr8Lq0bwaFHruRBpNwqtUCBv57IBpe7hnEDDdvOvN/tPubf1dv3HxEt42T\\nqqfozS+a9+1hcI8hpNlEjh+qcy1BmhSOXvmRzlhauX4xv6OLCNkRxo6x2Q/1moDC\\nPgnaJJVIuESr07xnC8fk43i5qFzEXQO3hwNsjd7sqFBBTb6t5N6Nm37mMNTqsDky\\nniAeFG+1gK/UD+cMPfbUIDaCqpCDwrTX0gMqqUTDG6eNPmQaOa+slici3h9WLaNy\\nmEzfKqJMBggKib/+e4Eb/ENdvxeT1X2YXpZ3tjZE+bRoiDgN4FYqBzYtZ/ieRcsq\\n4fPqgZPbh+ivT2o7QutzWH0CAwEAAQ==\\n-----END PUBLIC KEY-----\\n"'  # pragma: allowlist secret<|MERGE_RESOLUTION|>--- conflicted
+++ resolved
@@ -15,20 +15,6 @@
     )
 
 
-def apply_kms_constitution():
-    subprocess.run(
-        [
-            "./scripts/kms/constitution_set.sh",
-            "./governance/constitution/kms_actions.js",
-        ],
-        cwd=REPO_ROOT,
-        check=True,
-    )
-
-
-<<<<<<< HEAD
-def apply_key_release_policy():
-=======
 def apply_settings_policy(kms_url, workspace, settings_policy_proposal_json=None):
     if settings_policy_proposal_json:
         print("Creating temporary settings policy file: ", settings_policy_proposal_json)
@@ -60,8 +46,18 @@
             os.remove(proposal_path)
 
 
-def apply_key_release_policy(kms_url, workspace):
->>>>>>> 9ef0da7e
+def apply_kms_constitution():
+    subprocess.run(
+        [
+            "./scripts/kms/constitution_set.sh",
+            "./governance/constitution/kms_actions.js",
+        ],
+        cwd=REPO_ROOT,
+        check=True,
+    )
+
+
+def apply_key_release_policy():
     subprocess.run(
         [
             "scripts/kms/release-policy-set.sh",
